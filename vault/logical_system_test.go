package vault

import (
	"context"
	"crypto/sha256"
	"encoding/base64"
	"encoding/hex"
	"fmt"
	"io/ioutil"
	"os"
	"path/filepath"
	"reflect"
	"strings"
	"testing"
	"time"

	"github.com/fatih/structs"
	"github.com/go-test/deep"
	hclog "github.com/hashicorp/go-hclog"
	"github.com/hashicorp/vault/audit"
	"github.com/hashicorp/vault/helper/builtinplugins"
	"github.com/hashicorp/vault/helper/jsonutil"
	"github.com/hashicorp/vault/helper/namespace"
	"github.com/hashicorp/vault/helper/salt"
	"github.com/hashicorp/vault/logical"
	"github.com/hashicorp/vault/logical/framework"
	"github.com/hashicorp/vault/version"
	"github.com/mitchellh/mapstructure"
)

func TestSystemBackend_RootPaths(t *testing.T) {
	expected := []string{
		"auth/*",
		"remount",
		"audit",
		"audit/*",
		"raw",
		"raw/*",
		"replication/primary/secondary-token",
		"replication/performance/primary/secondary-token",
		"replication/dr/primary/secondary-token",
		"replication/reindex",
		"replication/dr/reindex",
		"replication/performance/reindex",
		"rotate",
		"config/cors",
		"config/auditing/*",
		"config/ui/headers/*",
		"plugins/catalog/*",
		"revoke-prefix/*",
		"revoke-force/*",
		"leases/revoke-prefix/*",
		"leases/revoke-force/*",
		"leases/lookup/*",
	}

	b := testSystemBackend(t)
	actual := b.SpecialPaths().Root
	if !reflect.DeepEqual(actual, expected) {
		t.Fatalf("bad: mismatch\nexpected:\n%#v\ngot:\n%#v", expected, actual)
	}
}

func TestSystemConfigCORS(t *testing.T) {
	b := testSystemBackend(t)
	_, barrier, _ := mockBarrier(t)
	view := NewBarrierView(barrier, "")
	b.(*SystemBackend).Core.systemBarrierView = view

	req := logical.TestRequest(t, logical.UpdateOperation, "config/cors")
	req.Data["allowed_origins"] = "http://www.example.com"
	req.Data["allowed_headers"] = "X-Custom-Header"
	_, err := b.HandleRequest(namespace.TestContext(), req)
	if err != nil {
		t.Fatal(err)
	}

	expected := &logical.Response{
		Data: map[string]interface{}{
			"enabled":         true,
			"allowed_origins": []string{"http://www.example.com"},
			"allowed_headers": append(StdAllowedHeaders, "X-Custom-Header"),
		},
	}

	req = logical.TestRequest(t, logical.ReadOperation, "config/cors")
	actual, err := b.HandleRequest(namespace.TestContext(), req)
	if err != nil {
		t.Fatalf("err: %v", err)
	}

	if !reflect.DeepEqual(actual, expected) {
		t.Fatalf("bad: %#v", actual)
	}

	req = logical.TestRequest(t, logical.DeleteOperation, "config/cors")
	_, err = b.HandleRequest(namespace.TestContext(), req)
	if err != nil {
		t.Fatalf("err: %v", err)
	}

	req = logical.TestRequest(t, logical.ReadOperation, "config/cors")
	actual, err = b.HandleRequest(namespace.TestContext(), req)
	if err != nil {
		t.Fatalf("err: %v", err)
	}

	expected = &logical.Response{
		Data: map[string]interface{}{
			"enabled": false,
		},
	}

	if !reflect.DeepEqual(actual, expected) {
		t.Fatalf("DELETE FAILED -- bad: %#v", actual)
	}

}

func TestSystemBackend_mounts(t *testing.T) {
	b := testSystemBackend(t)
	req := logical.TestRequest(t, logical.ReadOperation, "mounts")
	resp, err := b.HandleRequest(namespace.TestContext(), req)
	if err != nil {
		t.Fatalf("err: %v", err)
	}

	// We can't know the pointer address ahead of time so simply
	// copy what's given
	exp := map[string]interface{}{
		"secret/": map[string]interface{}{
			"type":        "kv",
			"description": "key/value secret storage",
			"accessor":    resp.Data["secret/"].(map[string]interface{})["accessor"],
			"config": map[string]interface{}{
				"default_lease_ttl": resp.Data["secret/"].(map[string]interface{})["config"].(map[string]interface{})["default_lease_ttl"].(int64),
				"max_lease_ttl":     resp.Data["secret/"].(map[string]interface{})["config"].(map[string]interface{})["max_lease_ttl"].(int64),
				"plugin_name":       "",
				"force_no_cache":    false,
			},
			"local":     false,
			"seal_wrap": false,
			"options": map[string]string{
				"version": "1",
			},
		},
		"sys/": map[string]interface{}{
			"type":        "system",
			"description": "system endpoints used for control, policy and debugging",
			"accessor":    resp.Data["sys/"].(map[string]interface{})["accessor"],
			"config": map[string]interface{}{
				"default_lease_ttl": resp.Data["sys/"].(map[string]interface{})["config"].(map[string]interface{})["default_lease_ttl"].(int64),
				"max_lease_ttl":     resp.Data["sys/"].(map[string]interface{})["config"].(map[string]interface{})["max_lease_ttl"].(int64),
				"plugin_name":       "",
				"force_no_cache":    false,
			},
			"local":     false,
			"seal_wrap": false,
			"options":   map[string]string(nil),
		},
		"cubbyhole/": map[string]interface{}{
			"description": "per-token private secret storage",
			"type":        "cubbyhole",
			"accessor":    resp.Data["cubbyhole/"].(map[string]interface{})["accessor"],
			"config": map[string]interface{}{
				"default_lease_ttl": resp.Data["cubbyhole/"].(map[string]interface{})["config"].(map[string]interface{})["default_lease_ttl"].(int64),
				"max_lease_ttl":     resp.Data["cubbyhole/"].(map[string]interface{})["config"].(map[string]interface{})["max_lease_ttl"].(int64),
				"plugin_name":       "",
				"force_no_cache":    false,
			},
			"local":     true,
			"seal_wrap": false,
			"options":   map[string]string(nil),
		},
		"identity/": map[string]interface{}{
			"description": "identity store",
			"type":        "identity",
			"accessor":    resp.Data["identity/"].(map[string]interface{})["accessor"],
			"config": map[string]interface{}{
				"default_lease_ttl": resp.Data["identity/"].(map[string]interface{})["config"].(map[string]interface{})["default_lease_ttl"].(int64),
				"max_lease_ttl":     resp.Data["identity/"].(map[string]interface{})["config"].(map[string]interface{})["max_lease_ttl"].(int64),
				"plugin_name":       "",
				"force_no_cache":    false,
			},
			"local":     false,
			"seal_wrap": false,
			"options":   map[string]string(nil),
		},
	}
	if !reflect.DeepEqual(resp.Data, exp) {
		t.Fatalf("bad: got\n%#v\nexpected\n%#v\n", resp.Data, exp)
	}
}

func TestSystemBackend_mount(t *testing.T) {
	b := testSystemBackend(t)

	req := logical.TestRequest(t, logical.UpdateOperation, "mounts/prod/secret/")
	req.Data["type"] = "kv"
	req.Data["config"] = map[string]interface{}{
		"default_lease_ttl": "35m",
		"max_lease_ttl":     "45m",
	}
	req.Data["local"] = true
	req.Data["seal_wrap"] = true
	req.Data["options"] = map[string]string{
		"version": "1",
	}

	resp, err := b.HandleRequest(namespace.TestContext(), req)
	if err != nil {
		t.Fatalf("err: %v", err)
	}
	if resp != nil {
		t.Fatalf("bad: %v", resp)
	}

	req = logical.TestRequest(t, logical.ReadOperation, "mounts")
	resp, err = b.HandleRequest(namespace.TestContext(), req)
	if err != nil {
		t.Fatalf("err: %v", err)
	}

	// We can't know the pointer address ahead of time so simply
	// copy what's given
	exp := map[string]interface{}{
		"secret/": map[string]interface{}{
			"type":        "kv",
			"description": "key/value secret storage",
			"accessor":    resp.Data["secret/"].(map[string]interface{})["accessor"],
			"config": map[string]interface{}{
				"default_lease_ttl": resp.Data["secret/"].(map[string]interface{})["config"].(map[string]interface{})["default_lease_ttl"].(int64),
				"max_lease_ttl":     resp.Data["secret/"].(map[string]interface{})["config"].(map[string]interface{})["max_lease_ttl"].(int64),
				"plugin_name":       "",
				"force_no_cache":    false,
			},
			"local":     false,
			"seal_wrap": false,
			"options": map[string]string{
				"version": "1",
			},
		},
		"sys/": map[string]interface{}{
			"type":        "system",
			"description": "system endpoints used for control, policy and debugging",
			"accessor":    resp.Data["sys/"].(map[string]interface{})["accessor"],
			"config": map[string]interface{}{
				"default_lease_ttl": resp.Data["sys/"].(map[string]interface{})["config"].(map[string]interface{})["default_lease_ttl"].(int64),
				"max_lease_ttl":     resp.Data["sys/"].(map[string]interface{})["config"].(map[string]interface{})["max_lease_ttl"].(int64),
				"plugin_name":       "",
				"force_no_cache":    false,
			},
			"local":     false,
			"seal_wrap": false,
			"options":   map[string]string(nil),
		},
		"cubbyhole/": map[string]interface{}{
			"description": "per-token private secret storage",
			"type":        "cubbyhole",
			"accessor":    resp.Data["cubbyhole/"].(map[string]interface{})["accessor"],
			"config": map[string]interface{}{
				"default_lease_ttl": resp.Data["cubbyhole/"].(map[string]interface{})["config"].(map[string]interface{})["default_lease_ttl"].(int64),
				"max_lease_ttl":     resp.Data["cubbyhole/"].(map[string]interface{})["config"].(map[string]interface{})["max_lease_ttl"].(int64),
				"plugin_name":       "",
				"force_no_cache":    false,
			},
			"local":     true,
			"seal_wrap": false,
			"options":   map[string]string(nil),
		},
		"identity/": map[string]interface{}{
			"description": "identity store",
			"type":        "identity",
			"accessor":    resp.Data["identity/"].(map[string]interface{})["accessor"],
			"config": map[string]interface{}{
				"default_lease_ttl": resp.Data["identity/"].(map[string]interface{})["config"].(map[string]interface{})["default_lease_ttl"].(int64),
				"max_lease_ttl":     resp.Data["identity/"].(map[string]interface{})["config"].(map[string]interface{})["max_lease_ttl"].(int64),
				"plugin_name":       "",
				"force_no_cache":    false,
			},
			"local":     false,
			"seal_wrap": false,
			"options":   map[string]string(nil),
		},
		"prod/secret/": map[string]interface{}{
			"description": "",
			"type":        "kv",
			"accessor":    resp.Data["prod/secret/"].(map[string]interface{})["accessor"],
			"config": map[string]interface{}{
				"default_lease_ttl": int64(2100),
				"max_lease_ttl":     int64(2700),
				"plugin_name":       "",
				"force_no_cache":    false,
			},
			"local":     true,
			"seal_wrap": true,
			"options": map[string]string{
				"version": "1",
			},
		},
	}
	if !reflect.DeepEqual(resp.Data, exp) {
		t.Fatalf("bad: got\n%#v\nexpected\n%#v\n", resp.Data, exp)
	}

}

func TestSystemBackend_mount_force_no_cache(t *testing.T) {
	core, b, _ := testCoreSystemBackend(t)

	req := logical.TestRequest(t, logical.UpdateOperation, "mounts/prod/secret/")
	req.Data["type"] = "kv"
	req.Data["config"] = map[string]interface{}{
		"force_no_cache": true,
	}

	resp, err := b.HandleRequest(namespace.TestContext(), req)
	if err != nil {
		t.Fatalf("err: %v", err)
	}
	if resp != nil {
		t.Fatalf("bad: %v", resp)
	}

	mountEntry := core.router.MatchingMountEntry(namespace.TestContext(), "prod/secret/")
	if mountEntry == nil {
		t.Fatalf("missing mount entry")
	}
	if !mountEntry.Config.ForceNoCache {
		t.Fatalf("bad config %#v", mountEntry)
	}
}

func TestSystemBackend_mount_invalid(t *testing.T) {
	b := testSystemBackend(t)

	req := logical.TestRequest(t, logical.UpdateOperation, "mounts/prod/secret/")
	req.Data["type"] = "nope"
	resp, err := b.HandleRequest(namespace.TestContext(), req)
	if err != logical.ErrInvalidRequest {
		t.Fatalf("err: %v", err)
	}
	if resp.Data["error"] != `unknown backend type: "nope"` {
		t.Fatalf("bad: %v", resp)
	}
}

func TestSystemBackend_unmount(t *testing.T) {
	b := testSystemBackend(t)

	req := logical.TestRequest(t, logical.DeleteOperation, "mounts/secret/")
	resp, err := b.HandleRequest(namespace.TestContext(), req)
	if err != nil {
		t.Fatalf("err: %v", err)
	}
	if resp != nil {
		t.Fatalf("bad: %v", resp)
	}
}

var capabilitiesPolicy = `
name = "test"
path "foo/bar*" {
	capabilities = ["create", "sudo", "update"]
}
path "sys/capabilities*" {
	capabilities = ["update"]
}
path "bar/baz" {
	capabilities = ["read", "update"]
}
path "bar/baz" {
	capabilities = ["delete"]
}
`

func TestSystemBackend_PathCapabilities(t *testing.T) {
	var resp *logical.Response
	var err error

	core, b, rootToken := testCoreSystemBackend(t)

	policy, _ := ParseACLPolicy(namespace.RootNamespace, capabilitiesPolicy)
	err = core.policyStore.SetPolicy(namespace.TestContext(), policy)
	if err != nil {
		t.Fatalf("err: %v", err)
	}

	path1 := "foo/bar"
	path2 := "foo/bar/sample"
	path3 := "sys/capabilities"
	path4 := "bar/baz"

	rootCheckFunc := func(t *testing.T, resp *logical.Response) {
		// All the paths should have "root" as the capability
		expectedRoot := []string{"root"}
		if !reflect.DeepEqual(resp.Data[path1], expectedRoot) ||
			!reflect.DeepEqual(resp.Data[path2], expectedRoot) ||
			!reflect.DeepEqual(resp.Data[path3], expectedRoot) ||
			!reflect.DeepEqual(resp.Data[path4], expectedRoot) {
			t.Fatalf("bad: capabilities; expected: %#v, actual: %#v", expectedRoot, resp.Data)
		}
	}

	// Check the capabilities using the root token
	resp, err = b.HandleRequest(namespace.TestContext(), &logical.Request{
		Path:      "capabilities",
		Operation: logical.UpdateOperation,
		Data: map[string]interface{}{
			"paths": []string{path1, path2, path3, path4},
			"token": rootToken,
		},
	})
	if err != nil || (resp != nil && resp.IsError()) {
		t.Fatalf("bad: resp: %#v\nerr: %v", resp, err)
	}
	rootCheckFunc(t, resp)

	// Check the capabilities using capabilities-self
	resp, err = b.HandleRequest(namespace.TestContext(), &logical.Request{
		ClientToken: rootToken,
		Path:        "capabilities-self",
		Operation:   logical.UpdateOperation,
		Data: map[string]interface{}{
			"paths": []string{path1, path2, path3, path4},
		},
	})
	if err != nil || (resp != nil && resp.IsError()) {
		t.Fatalf("bad: resp: %#v\nerr: %v", resp, err)
	}
	rootCheckFunc(t, resp)

	// Lookup the accessor of the root token
	te, err := core.tokenStore.Lookup(namespace.TestContext(), rootToken)
	if err != nil {
		t.Fatal(err)
	}

	// Check the capabilities using capabilities-accessor endpoint
	resp, err = b.HandleRequest(namespace.TestContext(), &logical.Request{
		Path:      "capabilities-accessor",
		Operation: logical.UpdateOperation,
		Data: map[string]interface{}{
			"paths":    []string{path1, path2, path3, path4},
			"accessor": te.Accessor,
		},
	})
	if err != nil || (resp != nil && resp.IsError()) {
		t.Fatalf("bad: resp: %#v\nerr: %v", resp, err)
	}
	rootCheckFunc(t, resp)

	// Create a non-root token
	testMakeServiceTokenViaBackend(t, core.tokenStore, rootToken, "tokenid", "", []string{"test"})

	nonRootCheckFunc := func(t *testing.T, resp *logical.Response) {
		expected1 := []string{"create", "sudo", "update"}
		expected2 := expected1
		expected3 := []string{"update"}
		expected4 := []string{"delete", "read", "update"}

		if !reflect.DeepEqual(resp.Data[path1], expected1) ||
			!reflect.DeepEqual(resp.Data[path2], expected2) ||
			!reflect.DeepEqual(resp.Data[path3], expected3) ||
			!reflect.DeepEqual(resp.Data[path4], expected4) {
			t.Fatalf("bad: capabilities; actual: %#v", resp.Data)
		}
	}

	// Check the capabilities using a non-root token
	resp, err = b.HandleRequest(namespace.TestContext(), &logical.Request{
		Path:      "capabilities",
		Operation: logical.UpdateOperation,
		Data: map[string]interface{}{
			"paths": []string{path1, path2, path3, path4},
			"token": "tokenid",
		},
	})
	if err != nil || (resp != nil && resp.IsError()) {
		t.Fatalf("bad: resp: %#v\nerr: %v", resp, err)
	}
	nonRootCheckFunc(t, resp)

	// Check the capabilities of a non-root token using capabilities-self
	// endpoint
	resp, err = b.HandleRequest(namespace.TestContext(), &logical.Request{
		ClientToken: "tokenid",
		Path:        "capabilities-self",
		Operation:   logical.UpdateOperation,
		Data: map[string]interface{}{
			"paths": []string{path1, path2, path3, path4},
		},
	})
	if err != nil || (resp != nil && resp.IsError()) {
		t.Fatalf("bad: resp: %#v\nerr: %v", resp, err)
	}
	nonRootCheckFunc(t, resp)

	// Lookup the accessor of the non-root token
	te, err = core.tokenStore.Lookup(namespace.TestContext(), "tokenid")
	if err != nil {
		t.Fatal(err)
	}

	// Check the capabilities using a non-root token using
	// capabilities-accessor endpoint
	resp, err = b.HandleRequest(namespace.TestContext(), &logical.Request{
		Path:      "capabilities-accessor",
		Operation: logical.UpdateOperation,
		Data: map[string]interface{}{
			"paths":    []string{path1, path2, path3, path4},
			"accessor": te.Accessor,
		},
	})
	if err != nil || (resp != nil && resp.IsError()) {
		t.Fatalf("bad: resp: %#v\nerr: %v", resp, err)
	}
	nonRootCheckFunc(t, resp)
}

func TestSystemBackend_Capabilities_BC(t *testing.T) {
	testCapabilities(t, "capabilities")
	testCapabilities(t, "capabilities-self")
}

func testCapabilities(t *testing.T, endpoint string) {
	core, b, rootToken := testCoreSystemBackend(t)
	req := logical.TestRequest(t, logical.UpdateOperation, endpoint)
	if endpoint == "capabilities-self" {
		req.ClientToken = rootToken
	} else {
		req.Data["token"] = rootToken
	}
	req.Data["path"] = "any_path"

	resp, err := b.HandleRequest(namespace.TestContext(), req)
	if err != nil {
		t.Fatal(err)
	}
	if resp == nil {
		t.Fatalf("bad: %v", resp)
	}

	actual := resp.Data["capabilities"]
	expected := []string{"root"}
	if !reflect.DeepEqual(actual, expected) {
		t.Fatalf("bad: got\n%#v\nexpected\n%#v\n", actual, expected)
	}

	policy, _ := ParseACLPolicy(namespace.RootNamespace, capabilitiesPolicy)
	err = core.policyStore.SetPolicy(namespace.TestContext(), policy)
	if err != nil {
		t.Fatalf("err: %v", err)
	}

	testMakeServiceTokenViaBackend(t, core.tokenStore, rootToken, "tokenid", "", []string{"test"})
	req = logical.TestRequest(t, logical.UpdateOperation, endpoint)
	if endpoint == "capabilities-self" {
		req.ClientToken = "tokenid"
	} else {
		req.Data["token"] = "tokenid"
	}
	req.Data["path"] = "foo/bar"

	resp, err = b.HandleRequest(namespace.TestContext(), req)
	if err != nil {
		t.Fatalf("err: %v", err)
	}
	if resp == nil {
		t.Fatalf("bad: %v", resp)
	}

	actual = resp.Data["capabilities"]
	expected = []string{"create", "sudo", "update"}
	if !reflect.DeepEqual(actual, expected) {
		t.Fatalf("bad: got\n%#v\nexpected\n%#v\n", actual, expected)
	}
}

func TestSystemBackend_CapabilitiesAccessor_BC(t *testing.T) {
	core, b, rootToken := testCoreSystemBackend(t)
	te, err := core.tokenStore.Lookup(namespace.TestContext(), rootToken)
	if err != nil {
		t.Fatal(err)
	}

	req := logical.TestRequest(t, logical.UpdateOperation, "capabilities-accessor")
	// Accessor of root token
	req.Data["accessor"] = te.Accessor
	req.Data["path"] = "any_path"

	resp, err := b.HandleRequest(namespace.TestContext(), req)
	if err != nil {
		t.Fatalf("err: %v", err)
	}
	if resp == nil {
		t.Fatalf("bad: %v", resp)
	}

	actual := resp.Data["capabilities"]
	expected := []string{"root"}
	if !reflect.DeepEqual(actual, expected) {
		t.Fatalf("bad: got\n%#v\nexpected\n%#v\n", actual, expected)
	}

	policy, _ := ParseACLPolicy(namespace.RootNamespace, capabilitiesPolicy)
	err = core.policyStore.SetPolicy(namespace.TestContext(), policy)
	if err != nil {
		t.Fatalf("err: %v", err)
	}

	testMakeServiceTokenViaBackend(t, core.tokenStore, rootToken, "tokenid", "", []string{"test"})

	te, err = core.tokenStore.Lookup(namespace.TestContext(), "tokenid")
	if err != nil {
		t.Fatal(err)
	}

	req = logical.TestRequest(t, logical.UpdateOperation, "capabilities-accessor")
	req.Data["accessor"] = te.Accessor
	req.Data["path"] = "foo/bar"

	resp, err = b.HandleRequest(namespace.TestContext(), req)
	if err != nil {
		t.Fatalf("err: %v", err)
	}
	if resp == nil {
		t.Fatalf("bad: %v", resp)
	}

	actual = resp.Data["capabilities"]
	expected = []string{"create", "sudo", "update"}
	if !reflect.DeepEqual(actual, expected) {
		t.Fatalf("bad: got\n%#v\nexpected\n%#v\n", actual, expected)
	}
}

func TestSystemBackend_remount(t *testing.T) {
	b := testSystemBackend(t)

	req := logical.TestRequest(t, logical.UpdateOperation, "remount")
	req.Data["from"] = "secret"
	req.Data["to"] = "foo"
	req.Data["config"] = structs.Map(MountConfig{})
	resp, err := b.HandleRequest(namespace.TestContext(), req)
	if err != nil {
		t.Fatalf("err: %v", err)
	}
	if resp != nil {
		t.Fatalf("bad: %v", resp)
	}
}

func TestSystemBackend_remount_invalid(t *testing.T) {
	b := testSystemBackend(t)

	req := logical.TestRequest(t, logical.UpdateOperation, "remount")
	req.Data["from"] = "unknown"
	req.Data["to"] = "foo"
	req.Data["config"] = structs.Map(MountConfig{})
	resp, err := b.HandleRequest(namespace.TestContext(), req)
	if err != logical.ErrInvalidRequest {
		t.Fatalf("err: %v", err)
	}
	if resp.Data["error"] != `no matching mount at "unknown/"` {
		t.Fatalf("bad: %v", resp)
	}
}

func TestSystemBackend_remount_system(t *testing.T) {
	b := testSystemBackend(t)

	req := logical.TestRequest(t, logical.UpdateOperation, "remount")
	req.Data["from"] = "sys"
	req.Data["to"] = "foo"
	resp, err := b.HandleRequest(namespace.TestContext(), req)
	if err != logical.ErrInvalidRequest {
		t.Fatalf("err: %v", err)
	}
	if resp.Data["error"] != `cannot remount "sys/"` {
		t.Fatalf("bad: %v", resp)
	}
}

func TestSystemBackend_leases(t *testing.T) {
	core, b, root := testCoreSystemBackend(t)

	// Create a key with a lease
	req := logical.TestRequest(t, logical.UpdateOperation, "secret/foo")
	req.Data["foo"] = "bar"
	req.ClientToken = root
	resp, err := core.HandleRequest(namespace.TestContext(), req)
	if err != nil {
		t.Fatalf("err: %v", err)
	}
	if resp != nil {
		t.Fatalf("bad: %#v", resp)
	}

	// Read a key with a LeaseID
	req = logical.TestRequest(t, logical.ReadOperation, "secret/foo")
	req.ClientToken = root
	req.SetTokenEntry(&logical.TokenEntry{ID: root, NamespaceID: "root", Policies: []string{"root"}})
	resp, err = core.HandleRequest(namespace.TestContext(), req)
	if err != nil {
		t.Fatalf("err: %v", err)
	}
	if resp == nil || resp.Secret == nil || resp.Secret.LeaseID == "" {
		t.Fatalf("bad: %#v", resp)
	}

	// Read lease
	req = logical.TestRequest(t, logical.UpdateOperation, "leases/lookup")
	req.Data["lease_id"] = resp.Secret.LeaseID
	resp, err = b.HandleRequest(namespace.TestContext(), req)
	if err != nil {
		t.Fatalf("err: %v", err)
	}
	if resp.Data["renewable"] == nil || resp.Data["renewable"].(bool) {
		t.Fatal("kv leases are not renewable")
	}

	// Invalid lease
	req = logical.TestRequest(t, logical.UpdateOperation, "leases/lookup")
	req.Data["lease_id"] = "invalid"
	resp, err = b.HandleRequest(namespace.TestContext(), req)
	if err != logical.ErrInvalidRequest {
		t.Fatalf("expected invalid request, got err: %v", err)
	}
}

func TestSystemBackend_leases_list(t *testing.T) {
	core, b, root := testCoreSystemBackend(t)

	// Create a key with a lease
	req := logical.TestRequest(t, logical.UpdateOperation, "secret/foo")
	req.Data["foo"] = "bar"
	req.ClientToken = root
	resp, err := core.HandleRequest(namespace.TestContext(), req)
	if err != nil {
		t.Fatalf("err: %v", err)
	}
	if resp != nil {
		t.Fatalf("bad: %#v", resp)
	}

	// Read a key with a LeaseID
	req = logical.TestRequest(t, logical.ReadOperation, "secret/foo")
	req.ClientToken = root
	req.SetTokenEntry(&logical.TokenEntry{ID: root, NamespaceID: "root", Policies: []string{"root"}})
	resp, err = core.HandleRequest(namespace.TestContext(), req)
	if err != nil {
		t.Fatalf("err: %v", err)
	}
	if resp == nil || resp.Secret == nil || resp.Secret.LeaseID == "" {
		t.Fatalf("bad: %#v", resp)
	}

	// List top level
	req = logical.TestRequest(t, logical.ListOperation, "leases/lookup/")
	resp, err = b.HandleRequest(namespace.TestContext(), req)
	if err != nil {
		t.Fatalf("err: %v", err)
	}
	if resp == nil || resp.Data == nil {
		t.Fatalf("bad: %#v", resp)
	}
	var keys []string
	if err := mapstructure.WeakDecode(resp.Data["keys"], &keys); err != nil {
		t.Fatalf("err: %v", err)
	}
	if len(keys) != 1 {
		t.Fatalf("Expected 1 subkey lease, got %d: %#v", len(keys), keys)
	}
	if keys[0] != "secret/" {
		t.Fatal("Expected only secret subkey")
	}

	// List lease
	req = logical.TestRequest(t, logical.ListOperation, "leases/lookup/secret/foo")
	resp, err = b.HandleRequest(namespace.TestContext(), req)
	if err != nil {
		t.Fatalf("err: %v", err)
	}
	if resp == nil || resp.Data == nil {
		t.Fatalf("bad: %#v", resp)
	}
	keys = []string{}
	if err := mapstructure.WeakDecode(resp.Data["keys"], &keys); err != nil {
		t.Fatalf("err: %v", err)
	}
	if len(keys) != 1 {
		t.Fatalf("Expected 1 secret lease, got %d: %#v", len(keys), keys)
	}

	// Generate multiple leases
	req = logical.TestRequest(t, logical.ReadOperation, "secret/foo")
	req.ClientToken = root
	req.SetTokenEntry(&logical.TokenEntry{ID: root, NamespaceID: "root", Policies: []string{"root"}})
	resp, err = core.HandleRequest(namespace.TestContext(), req)
	if err != nil {
		t.Fatalf("err: %v", err)
	}
	if resp == nil || resp.Secret == nil || resp.Secret.LeaseID == "" {
		t.Fatalf("bad: %#v", resp)
	}

	req = logical.TestRequest(t, logical.ReadOperation, "secret/foo")
	req.ClientToken = root
	req.SetTokenEntry(&logical.TokenEntry{ID: root, NamespaceID: "root", Policies: []string{"root"}})
	resp, err = core.HandleRequest(namespace.TestContext(), req)
	if err != nil {
		t.Fatalf("err: %v", err)
	}
	if resp == nil || resp.Secret == nil || resp.Secret.LeaseID == "" {
		t.Fatalf("bad: %#v", resp)
	}

	req = logical.TestRequest(t, logical.ListOperation, "leases/lookup/secret/foo")
	resp, err = b.HandleRequest(namespace.TestContext(), req)
	if err != nil {
		t.Fatalf("err: %v", err)
	}
	if resp == nil || resp.Data == nil {
		t.Fatalf("bad: %#v", resp)
	}
	keys = []string{}
	if err := mapstructure.WeakDecode(resp.Data["keys"], &keys); err != nil {
		t.Fatalf("err: %v", err)
	}
	if len(keys) != 3 {
		t.Fatalf("Expected 3 secret lease, got %d: %#v", len(keys), keys)
	}

	// Listing subkeys
	req = logical.TestRequest(t, logical.UpdateOperation, "secret/bar")
	req.Data["foo"] = "bar"
	req.ClientToken = root
	resp, err = core.HandleRequest(namespace.TestContext(), req)
	if err != nil {
		t.Fatalf("err: %v", err)
	}
	if resp != nil {
		t.Fatalf("bad: %#v", resp)
	}

	// Read a key with a LeaseID
	req = logical.TestRequest(t, logical.ReadOperation, "secret/bar")
	req.ClientToken = root
	req.SetTokenEntry(&logical.TokenEntry{ID: root, NamespaceID: "root", Policies: []string{"root"}})
	resp, err = core.HandleRequest(namespace.TestContext(), req)
	if err != nil {
		t.Fatalf("err: %v", err)
	}
	if resp == nil || resp.Secret == nil || resp.Secret.LeaseID == "" {
		t.Fatalf("bad: %#v", resp)
	}

	req = logical.TestRequest(t, logical.ListOperation, "leases/lookup/secret")
	resp, err = b.HandleRequest(namespace.TestContext(), req)
	if err != nil {
		t.Fatalf("err: %v", err)
	}
	if resp == nil || resp.Data == nil {
		t.Fatalf("bad: %#v", resp)
	}
	keys = []string{}
	if err := mapstructure.WeakDecode(resp.Data["keys"], &keys); err != nil {
		t.Fatalf("err: %v", err)
	}
	if len(keys) != 2 {
		t.Fatalf("Expected 2 secret lease, got %d: %#v", len(keys), keys)
	}
	expected := []string{"bar/", "foo/"}
	if !reflect.DeepEqual(expected, keys) {
		t.Fatalf("exp: %#v, act: %#v", expected, keys)
	}
}

func TestSystemBackend_renew(t *testing.T) {
	core, b, root := testCoreSystemBackend(t)

	// Create a key with a lease
	req := logical.TestRequest(t, logical.UpdateOperation, "secret/foo")
	req.Data["foo"] = "bar"
	req.ClientToken = root
	resp, err := core.HandleRequest(namespace.TestContext(), req)
	if err != nil {
		t.Fatalf("err: %v", err)
	}
	if resp != nil {
		t.Fatalf("bad: %#v", resp)
	}

	// Read a key with a LeaseID
	req = logical.TestRequest(t, logical.ReadOperation, "secret/foo")
	req.ClientToken = root
	req.SetTokenEntry(&logical.TokenEntry{ID: root, NamespaceID: "root", Policies: []string{"root"}})
	resp, err = core.HandleRequest(namespace.TestContext(), req)
	if err != nil {
		t.Fatalf("err: %v", err)
	}
	if resp == nil || resp.Secret == nil || resp.Secret.LeaseID == "" {
		t.Fatalf("bad: %#v", resp)
	}

	// Attempt renew
	req2 := logical.TestRequest(t, logical.UpdateOperation, "leases/renew/"+resp.Secret.LeaseID)
	resp2, err := b.HandleRequest(namespace.TestContext(), req2)
	if err != logical.ErrInvalidRequest {
		t.Fatalf("err: %v", err)
	}

	// Should get error about non-renewability
	if resp2.Data["error"] != "lease is not renewable" {
		t.Fatalf("bad: %#v", resp)
	}

	// Add a TTL to the lease
	req = logical.TestRequest(t, logical.UpdateOperation, "secret/foo")
	req.Data["foo"] = "bar"
	req.Data["ttl"] = "180s"
	req.ClientToken = root
	resp, err = core.HandleRequest(namespace.TestContext(), req)
	if err != nil {
		t.Fatalf("err: %v", err)
	}
	if resp != nil {
		t.Fatalf("bad: %#v", resp)
	}

	// Read a key with a LeaseID
	req = logical.TestRequest(t, logical.ReadOperation, "secret/foo")
	req.ClientToken = root
	req.SetTokenEntry(&logical.TokenEntry{ID: root, NamespaceID: "root", Policies: []string{"root"}})
	resp, err = core.HandleRequest(namespace.TestContext(), req)
	if err != nil {
		t.Fatalf("err: %v", err)
	}
	if resp == nil || resp.Secret == nil || resp.Secret.LeaseID == "" {
		t.Fatalf("bad: %#v", resp)
	}

	// Attempt renew
	req2 = logical.TestRequest(t, logical.UpdateOperation, "leases/renew/"+resp.Secret.LeaseID)
	resp2, err = b.HandleRequest(namespace.TestContext(), req2)
	if err != nil {
		t.Fatalf("err: %v", err)
	}
	if resp2.IsError() {
		t.Fatalf("got an error")
	}
	if resp2.Data == nil {
		t.Fatal("nil data")
	}
	if resp.Secret.TTL != 180*time.Second {
		t.Fatalf("bad lease duration: %v", resp.Secret.TTL)
	}

	// Test the other route path
	req2 = logical.TestRequest(t, logical.UpdateOperation, "leases/renew")
	req2.Data["lease_id"] = resp.Secret.LeaseID
	resp2, err = b.HandleRequest(namespace.TestContext(), req2)
	if err != nil {
		t.Fatalf("err: %v", err)
	}
	if resp2.IsError() {
		t.Fatalf("got an error")
	}
	if resp2.Data == nil {
		t.Fatal("nil data")
	}
	if resp.Secret.TTL != 180*time.Second {
		t.Fatalf("bad lease duration: %v", resp.Secret.TTL)
	}

	// Test orig path
	req2 = logical.TestRequest(t, logical.UpdateOperation, "renew")
	req2.Data["lease_id"] = resp.Secret.LeaseID
	resp2, err = b.HandleRequest(namespace.TestContext(), req2)
	if err != nil {
		t.Fatalf("err: %v", err)
	}
	if resp2.IsError() {
		t.Fatalf("got an error")
	}
	if resp2.Data == nil {
		t.Fatal("nil data")
	}
	if resp.Secret.TTL != time.Second*180 {
		t.Fatalf("bad lease duration: %v", resp.Secret.TTL)
	}
}

func TestSystemBackend_renew_invalidID(t *testing.T) {
	b := testSystemBackend(t)

	// Attempt renew
	req := logical.TestRequest(t, logical.UpdateOperation, "leases/renew/foobarbaz")
	resp, err := b.HandleRequest(namespace.TestContext(), req)
	if err != logical.ErrInvalidRequest {
		t.Fatalf("err: %v", err)
	}
	if resp.Data["error"] != "lease not found" {
		t.Fatalf("bad: %v", resp)
	}

	// Attempt renew with other method
	req = logical.TestRequest(t, logical.UpdateOperation, "leases/renew")
	req.Data["lease_id"] = "foobarbaz"
	resp, err = b.HandleRequest(namespace.TestContext(), req)
	if err != logical.ErrInvalidRequest {
		t.Fatalf("err: %v", err)
	}
	if resp.Data["error"] != "lease not found" {
		t.Fatalf("bad: %v", resp)
	}
}

func TestSystemBackend_renew_invalidID_origUrl(t *testing.T) {
	b := testSystemBackend(t)

	// Attempt renew
	req := logical.TestRequest(t, logical.UpdateOperation, "renew/foobarbaz")
	resp, err := b.HandleRequest(namespace.TestContext(), req)
	if err != logical.ErrInvalidRequest {
		t.Fatalf("err: %v", err)
	}
	if resp.Data["error"] != "lease not found" {
		t.Fatalf("bad: %v", resp)
	}

	// Attempt renew with other method
	req = logical.TestRequest(t, logical.UpdateOperation, "renew")
	req.Data["lease_id"] = "foobarbaz"
	resp, err = b.HandleRequest(namespace.TestContext(), req)
	if err != logical.ErrInvalidRequest {
		t.Fatalf("err: %v", err)
	}
	if resp.Data["error"] != "lease not found" {
		t.Fatalf("bad: %v", resp)
	}
}

func TestSystemBackend_revoke(t *testing.T) {
	core, b, root := testCoreSystemBackend(t)

	// Create a key with a lease
	req := logical.TestRequest(t, logical.UpdateOperation, "secret/foo")
	req.Data["foo"] = "bar"
	req.Data["lease"] = "1h"
	req.ClientToken = root
	resp, err := core.HandleRequest(namespace.TestContext(), req)
	if err != nil {
		t.Fatalf("err: %v", err)
	}
	if resp != nil {
		t.Fatalf("bad: %#v", resp)
	}

	// Read a key with a LeaseID
	req = logical.TestRequest(t, logical.ReadOperation, "secret/foo")
	req.ClientToken = root
	req.SetTokenEntry(&logical.TokenEntry{ID: root, NamespaceID: "root", Policies: []string{"root"}})
	resp, err = core.HandleRequest(namespace.TestContext(), req)
	if err != nil {
		t.Fatalf("err: %v", err)
	}
	if resp == nil || resp.Secret == nil || resp.Secret.LeaseID == "" {
		t.Fatalf("bad: %#v", resp)
	}

	// Attempt revoke
	req2 := logical.TestRequest(t, logical.UpdateOperation, "revoke/"+resp.Secret.LeaseID)
	resp2, err := b.HandleRequest(namespace.TestContext(), req2)
	if err != nil {
		t.Fatalf("err: %v %#v", err, resp2)
	}
	if resp2 != nil {
		t.Fatalf("bad: %#v", resp)
	}

	// Attempt renew
	req3 := logical.TestRequest(t, logical.UpdateOperation, "renew/"+resp.Secret.LeaseID)
	resp3, err := b.HandleRequest(namespace.TestContext(), req3)
	if err != logical.ErrInvalidRequest {
		t.Fatalf("err: %v", err)
	}
	if resp3.Data["error"] != "lease not found" {
		t.Fatalf("bad: %v", *resp3)
	}

	// Read a key with a LeaseID
	req = logical.TestRequest(t, logical.ReadOperation, "secret/foo")
	req.ClientToken = root
	req.SetTokenEntry(&logical.TokenEntry{ID: root, NamespaceID: "root", Policies: []string{"root"}})
	resp, err = core.HandleRequest(namespace.TestContext(), req)
	if err != nil {
		t.Fatalf("err: %v", err)
	}
	if resp == nil || resp.Secret == nil || resp.Secret.LeaseID == "" {
		t.Fatalf("bad: %#v", resp)
	}

	// Test the other route path
	req2 = logical.TestRequest(t, logical.UpdateOperation, "revoke")
	req2.Data["lease_id"] = resp.Secret.LeaseID
	resp2, err = b.HandleRequest(namespace.TestContext(), req2)
	if err != nil {
		t.Fatalf("err: %v %#v", err, resp2)
	}
	if resp2 != nil {
		t.Fatalf("bad: %#v", resp)
	}

	// Read a key with a LeaseID
	req = logical.TestRequest(t, logical.ReadOperation, "secret/foo")
	req.ClientToken = root
	req.SetTokenEntry(&logical.TokenEntry{ID: root, NamespaceID: "root", Policies: []string{"root"}})
	resp, err = core.HandleRequest(namespace.TestContext(), req)
	if err != nil {
		t.Fatalf("err: %v", err)
	}
	if resp == nil || resp.Secret == nil || resp.Secret.LeaseID == "" {
		t.Fatalf("bad: %#v", resp)
	}

	// Test the other route path
	req2 = logical.TestRequest(t, logical.UpdateOperation, "leases/revoke")
	req2.Data["lease_id"] = resp.Secret.LeaseID
	resp2, err = b.HandleRequest(namespace.TestContext(), req2)
	if err != nil {
		t.Fatalf("err: %v %#v", err, resp2)
	}
	if resp2 != nil {
		t.Fatalf("bad: %#v", resp)
	}
}

func TestSystemBackend_revoke_invalidID(t *testing.T) {
	b := testSystemBackend(t)

	// Attempt revoke
	req := logical.TestRequest(t, logical.UpdateOperation, "leases/revoke/foobarbaz")
	resp, err := b.HandleRequest(namespace.TestContext(), req)
	if err != nil {
		t.Fatalf("err: %v", err)
	}
	if resp != nil {
		t.Fatalf("bad: %v", resp)
	}

	// Attempt revoke with other method
	req = logical.TestRequest(t, logical.UpdateOperation, "leases/revoke")
	req.Data["lease_id"] = "foobarbaz"
	resp, err = b.HandleRequest(namespace.TestContext(), req)
	if err != nil {
		t.Fatalf("err: %v", err)
	}
	if resp != nil {
		t.Fatalf("bad: %v", resp)
	}
}

func TestSystemBackend_revoke_invalidID_origUrl(t *testing.T) {
	b := testSystemBackend(t)

	// Attempt revoke
	req := logical.TestRequest(t, logical.UpdateOperation, "revoke/foobarbaz")
	resp, err := b.HandleRequest(namespace.TestContext(), req)
	if err != nil {
		t.Fatalf("err: %v", err)
	}
	if resp != nil {
		t.Fatalf("bad: %v", resp)
	}

	// Attempt revoke with other method
	req = logical.TestRequest(t, logical.UpdateOperation, "revoke")
	req.Data["lease_id"] = "foobarbaz"
	resp, err = b.HandleRequest(namespace.TestContext(), req)
	if err != nil {
		t.Fatalf("err: %v", err)
	}
	if resp != nil {
		t.Fatalf("bad: %v", resp)
	}
}

func TestSystemBackend_revokePrefix(t *testing.T) {
	core, b, root := testCoreSystemBackend(t)

	// Create a key with a lease
	req := logical.TestRequest(t, logical.UpdateOperation, "secret/foo")
	req.Data["foo"] = "bar"
	req.Data["lease"] = "1h"
	req.ClientToken = root
	resp, err := core.HandleRequest(namespace.TestContext(), req)
	if err != nil {
		t.Fatalf("err: %v", err)
	}
	if resp != nil {
		t.Fatalf("bad: %#v", resp)
	}

	// Read a key with a LeaseID
	req = logical.TestRequest(t, logical.ReadOperation, "secret/foo")
	req.ClientToken = root
	req.SetTokenEntry(&logical.TokenEntry{ID: root, NamespaceID: "root", Policies: []string{"root"}})
	resp, err = core.HandleRequest(namespace.TestContext(), req)
	if err != nil {
		t.Fatalf("err: %v", err)
	}
	if resp == nil || resp.Secret == nil || resp.Secret.LeaseID == "" {
		t.Fatalf("bad: %#v", resp)
	}

	// Attempt revoke
	req2 := logical.TestRequest(t, logical.UpdateOperation, "leases/revoke-prefix/secret/")
	resp2, err := b.HandleRequest(namespace.TestContext(), req2)
	if err != nil {
		t.Fatalf("err: %v %#v", err, resp2)
	}
	if resp2 != nil {
		t.Fatalf("bad: %#v", resp)
	}

	// Attempt renew
	req3 := logical.TestRequest(t, logical.UpdateOperation, "leases/renew/"+resp.Secret.LeaseID)
	resp3, err := b.HandleRequest(namespace.TestContext(), req3)
	if err != logical.ErrInvalidRequest {
		t.Fatalf("err: %v", err)
	}
	if resp3.Data["error"] != "lease not found" {
		t.Fatalf("bad: %v", *resp3)
	}
}

func TestSystemBackend_revokePrefix_origUrl(t *testing.T) {
	core, b, root := testCoreSystemBackend(t)

	// Create a key with a lease
	req := logical.TestRequest(t, logical.UpdateOperation, "secret/foo")
	req.Data["foo"] = "bar"
	req.Data["lease"] = "1h"
	req.ClientToken = root
	resp, err := core.HandleRequest(namespace.TestContext(), req)
	if err != nil {
		t.Fatalf("err: %v", err)
	}
	if resp != nil {
		t.Fatalf("bad: %#v", resp)
	}

	// Read a key with a LeaseID
	req = logical.TestRequest(t, logical.ReadOperation, "secret/foo")
	req.ClientToken = root
	req.SetTokenEntry(&logical.TokenEntry{ID: root, NamespaceID: "root", Policies: []string{"root"}})
	resp, err = core.HandleRequest(namespace.TestContext(), req)
	if err != nil {
		t.Fatalf("err: %v", err)
	}
	if resp == nil || resp.Secret == nil || resp.Secret.LeaseID == "" {
		t.Fatalf("bad: %#v", resp)
	}

	// Attempt revoke
	req2 := logical.TestRequest(t, logical.UpdateOperation, "revoke-prefix/secret/")
	resp2, err := b.HandleRequest(namespace.TestContext(), req2)
	if err != nil {
		t.Fatalf("err: %v %#v", err, resp2)
	}
	if resp2 != nil {
		t.Fatalf("bad: %#v", resp)
	}

	// Attempt renew
	req3 := logical.TestRequest(t, logical.UpdateOperation, "renew/"+resp.Secret.LeaseID)
	resp3, err := b.HandleRequest(namespace.TestContext(), req3)
	if err != logical.ErrInvalidRequest {
		t.Fatalf("err: %v", err)
	}
	if resp3.Data["error"] != "lease not found" {
		t.Fatalf("bad: %#v", *resp3)
	}
}

func TestSystemBackend_revokePrefixAuth_newUrl(t *testing.T) {
	core, _, _ := TestCoreUnsealed(t)

	ts := core.tokenStore
	bc := &logical.BackendConfig{
		Logger: core.logger,
		System: logical.StaticSystemView{
			DefaultLeaseTTLVal: time.Hour * 24,
			MaxLeaseTTLVal:     time.Hour * 24 * 32,
		},
	}
	b := NewSystemBackend(core, hclog.New(&hclog.LoggerOptions{}))
	err := b.Backend.Setup(namespace.TestContext(), bc)
	if err != nil {
		t.Fatal(err)
	}

	exp := ts.expiration

	te := &logical.TokenEntry{
		ID:          "foo",
		Path:        "auth/github/login/bar",
		TTL:         time.Hour,
		NamespaceID: namespace.RootNamespaceID,
	}
	testMakeTokenDirectly(t, ts, te)

	te, err = ts.Lookup(namespace.TestContext(), "foo")
	if err != nil {
		t.Fatal(err)
	}
	if te == nil {
		t.Fatal("token entry was nil")
	}

	// Create a new token
	auth := &logical.Auth{
		ClientToken: te.ID,
		LeaseOptions: logical.LeaseOptions{
			TTL: time.Hour,
		},
	}
	err = exp.RegisterAuth(namespace.TestContext(), te, auth)
	if err != nil {
		t.Fatalf("err: %v", err)
	}

	req := logical.TestRequest(t, logical.UpdateOperation, "leases/revoke-prefix/auth/github/")
	resp, err := b.HandleRequest(namespace.TestContext(), req)
	if err != nil {
		t.Fatalf("err: %v %v", err, resp)
	}
	if resp != nil {
		t.Fatalf("bad: %#v", resp)
	}

	te, err = ts.Lookup(namespace.TestContext(), te.ID)
	if err != nil {
		t.Fatalf("err: %v", err)
	}
	if te != nil {
		t.Fatalf("bad: %v", te)
	}
}

func TestSystemBackend_revokePrefixAuth_origUrl(t *testing.T) {
	core, _, _ := TestCoreUnsealed(t)
	ts := core.tokenStore
	bc := &logical.BackendConfig{
		Logger: core.logger,
		System: logical.StaticSystemView{
			DefaultLeaseTTLVal: time.Hour * 24,
			MaxLeaseTTLVal:     time.Hour * 24 * 32,
		},
	}
	b := NewSystemBackend(core, hclog.New(&hclog.LoggerOptions{}))
	err := b.Backend.Setup(namespace.TestContext(), bc)
	if err != nil {
		t.Fatal(err)
	}

	exp := ts.expiration

	te := &logical.TokenEntry{
		ID:          "foo",
		Path:        "auth/github/login/bar",
		TTL:         time.Hour,
		NamespaceID: namespace.RootNamespaceID,
	}
	testMakeTokenDirectly(t, ts, te)

	te, err = ts.Lookup(namespace.TestContext(), "foo")
	if err != nil {
		t.Fatal(err)
	}
	if te == nil {
		t.Fatal("token entry was nil")
	}

	// Create a new token
	auth := &logical.Auth{
		ClientToken: te.ID,
		LeaseOptions: logical.LeaseOptions{
			TTL: time.Hour,
		},
	}
	err = exp.RegisterAuth(namespace.TestContext(), te, auth)
	if err != nil {
		t.Fatalf("err: %v", err)
	}

	req := logical.TestRequest(t, logical.UpdateOperation, "revoke-prefix/auth/github/")
	resp, err := b.HandleRequest(namespace.TestContext(), req)
	if err != nil {
		t.Fatalf("err: %v %v", err, resp)
	}
	if resp != nil {
		t.Fatalf("bad: %#v", resp)
	}

	te, err = ts.Lookup(namespace.TestContext(), te.ID)
	if err != nil {
		t.Fatalf("err: %v", err)
	}
	if te != nil {
		t.Fatalf("bad: %v", te)
	}
}

func TestSystemBackend_authTable(t *testing.T) {
	b := testSystemBackend(t)
	req := logical.TestRequest(t, logical.ReadOperation, "auth")
	resp, err := b.HandleRequest(namespace.TestContext(), req)
	if err != nil {
		t.Fatalf("err: %v", err)
	}

	exp := map[string]interface{}{
		"token/": map[string]interface{}{
			"type":        "token",
			"description": "token based credentials",
			"accessor":    resp.Data["token/"].(map[string]interface{})["accessor"],
			"config": map[string]interface{}{
				"default_lease_ttl": int64(0),
				"max_lease_ttl":     int64(0),
				"plugin_name":       "",
				"force_no_cache":    false,
				"token_type":        "default-service",
			},
			"local":     false,
			"seal_wrap": false,
			"options":   map[string]string(nil),
		},
	}
	if diff := deep.Equal(resp.Data, exp); diff != nil {
		t.Fatal(diff)
	}
}

func TestSystemBackend_enableAuth(t *testing.T) {
	c, b, _ := testCoreSystemBackend(t)
	c.credentialBackends["noop"] = func(context.Context, *logical.BackendConfig) (logical.Backend, error) {
		return &NoopBackend{}, nil
	}

	req := logical.TestRequest(t, logical.UpdateOperation, "auth/foo")
	req.Data["type"] = "noop"
	req.Data["config"] = map[string]interface{}{
		"default_lease_ttl": "35m",
		"max_lease_ttl":     "45m",
	}
	req.Data["local"] = true
	req.Data["seal_wrap"] = true

	resp, err := b.HandleRequest(namespace.TestContext(), req)
	if err != nil {
		t.Fatalf("err: %v", err)
	}
	if resp != nil {
		t.Fatalf("bad: %v", resp)
	}

	req = logical.TestRequest(t, logical.ReadOperation, "auth")
	resp, err = b.HandleRequest(namespace.TestContext(), req)
	if err != nil {
		t.Fatalf("err: %v", err)
	}
	if resp == nil {
		t.Fatal("resp is nil")
	}

	exp := map[string]interface{}{
		"foo/": map[string]interface{}{
			"type":        "noop",
			"description": "",
			"accessor":    resp.Data["foo/"].(map[string]interface{})["accessor"],
			"config": map[string]interface{}{
				"default_lease_ttl": int64(2100),
				"max_lease_ttl":     int64(2700),
				"force_no_cache":    false,
				"plugin_name":       "",
				"token_type":        "default-service",
			},
			"local":     true,
			"seal_wrap": true,
			"options":   map[string]string{},
		},
		"token/": map[string]interface{}{
			"type":        "token",
			"description": "token based credentials",
			"accessor":    resp.Data["token/"].(map[string]interface{})["accessor"],
			"config": map[string]interface{}{
				"default_lease_ttl": int64(0),
				"max_lease_ttl":     int64(0),
				"plugin_name":       "",
				"force_no_cache":    false,
				"token_type":        "default-service",
			},
			"local":     false,
			"seal_wrap": false,
			"options":   map[string]string(nil),
		},
	}
	if diff := deep.Equal(resp.Data, exp); diff != nil {
		t.Fatal(diff)
	}
}

func TestSystemBackend_enableAuth_invalid(t *testing.T) {
	b := testSystemBackend(t)
	req := logical.TestRequest(t, logical.UpdateOperation, "auth/foo")
	req.Data["type"] = "nope"
	resp, err := b.HandleRequest(namespace.TestContext(), req)
	if err != logical.ErrInvalidRequest {
		t.Fatalf("err: %v", err)
	}
	if resp.Data["error"] != `unknown backend type: "nope"` {
		t.Fatalf("bad: %v", resp)
	}
}

func TestSystemBackend_disableAuth(t *testing.T) {
	c, b, _ := testCoreSystemBackend(t)
	c.credentialBackends["noop"] = func(context.Context, *logical.BackendConfig) (logical.Backend, error) {
		return &NoopBackend{}, nil
	}

	// Register the backend
	req := logical.TestRequest(t, logical.UpdateOperation, "auth/foo")
	req.Data["type"] = "noop"
	b.HandleRequest(namespace.TestContext(), req)

	// Deregister it
	req = logical.TestRequest(t, logical.DeleteOperation, "auth/foo")
	resp, err := b.HandleRequest(namespace.TestContext(), req)
	if err != nil {
		t.Fatalf("err: %v", err)
	}
	if resp != nil {
		t.Fatalf("bad: %v", resp)
	}
}

func TestSystemBackend_policyList(t *testing.T) {
	b := testSystemBackend(t)
	req := logical.TestRequest(t, logical.ReadOperation, "policy")
	resp, err := b.HandleRequest(namespace.TestContext(), req)
	if err != nil {
		t.Fatalf("err: %v", err)
	}

	exp := map[string]interface{}{
		"keys":     []string{"default", "root"},
		"policies": []string{"default", "root"},
	}
	if !reflect.DeepEqual(resp.Data, exp) {
		t.Fatalf("got: %#v expect: %#v", resp.Data, exp)
	}
}

func TestSystemBackend_policyCRUD(t *testing.T) {
	b := testSystemBackend(t)

	// Create the policy
	rules := `path "foo/" { policy = "read" }`
	req := logical.TestRequest(t, logical.UpdateOperation, "policy/Foo")
	req.Data["rules"] = rules
	resp, err := b.HandleRequest(namespace.TestContext(), req)
	if err != nil {
		t.Fatalf("err: %v %#v", err, resp)
	}
	if resp != nil && (resp.IsError() || len(resp.Data) > 0) {
		t.Fatalf("bad: %#v", resp)
	}

	// Read the policy
	req = logical.TestRequest(t, logical.ReadOperation, "policy/foo")
	resp, err = b.HandleRequest(namespace.TestContext(), req)
	if err != nil {
		t.Fatalf("err: %v", err)
	}

	exp := map[string]interface{}{
		"name":  "foo",
		"rules": rules,
	}
	if !reflect.DeepEqual(resp.Data, exp) {
		t.Fatalf("got: %#v expect: %#v", resp.Data, exp)
	}

	// Read, and make sure that case has been normalized
	req = logical.TestRequest(t, logical.ReadOperation, "policy/Foo")
	resp, err = b.HandleRequest(namespace.TestContext(), req)
	if err != nil {
		t.Fatalf("err: %v", err)
	}

	exp = map[string]interface{}{
		"name":  "foo",
		"rules": rules,
	}
	if !reflect.DeepEqual(resp.Data, exp) {
		t.Fatalf("got: %#v expect: %#v", resp.Data, exp)
	}

	// List the policies
	req = logical.TestRequest(t, logical.ReadOperation, "policy")
	resp, err = b.HandleRequest(namespace.TestContext(), req)
	if err != nil {
		t.Fatalf("err: %v", err)
	}

	exp = map[string]interface{}{
		"keys":     []string{"default", "foo", "root"},
		"policies": []string{"default", "foo", "root"},
	}
	if !reflect.DeepEqual(resp.Data, exp) {
		t.Fatalf("got: %#v expect: %#v", resp.Data, exp)
	}

	// Delete the policy
	req = logical.TestRequest(t, logical.DeleteOperation, "policy/foo")
	resp, err = b.HandleRequest(namespace.TestContext(), req)
	if err != nil {
		t.Fatalf("err: %v", err)
	}
	if resp != nil {
		t.Fatalf("bad: %#v", resp)
	}

	// Read the policy (deleted)
	req = logical.TestRequest(t, logical.ReadOperation, "policy/foo")
	resp, err = b.HandleRequest(namespace.TestContext(), req)
	if err != nil {
		t.Fatalf("err: %v", err)
	}
	if resp != nil {
		t.Fatalf("bad: %#v", resp)
	}

	// List the policies (deleted)
	req = logical.TestRequest(t, logical.ReadOperation, "policy")
	resp, err = b.HandleRequest(namespace.TestContext(), req)
	if err != nil {
		t.Fatalf("err: %v", err)
	}

	exp = map[string]interface{}{
		"keys":     []string{"default", "root"},
		"policies": []string{"default", "root"},
	}
	if !reflect.DeepEqual(resp.Data, exp) {
		t.Fatalf("got: %#v expect: %#v", resp.Data, exp)
	}
}

func TestSystemBackend_enableAudit(t *testing.T) {
	c, b, _ := testCoreSystemBackend(t)
	c.auditBackends["noop"] = func(ctx context.Context, config *audit.BackendConfig) (audit.Backend, error) {
		return &NoopAudit{
			Config: config,
		}, nil
	}

	req := logical.TestRequest(t, logical.UpdateOperation, "audit/foo")
	req.Data["type"] = "noop"

	resp, err := b.HandleRequest(namespace.TestContext(), req)
	if err != nil {
		t.Fatalf("err: %v", err)
	}
	if resp != nil {
		t.Fatalf("bad: %v", resp)
	}
}

func TestSystemBackend_auditHash(t *testing.T) {
	c, b, _ := testCoreSystemBackend(t)
	c.auditBackends["noop"] = func(ctx context.Context, config *audit.BackendConfig) (audit.Backend, error) {
		view := &logical.InmemStorage{}
		view.Put(namespace.TestContext(), &logical.StorageEntry{
			Key:   "salt",
			Value: []byte("foo"),
		})
		config.SaltView = view
		config.SaltConfig = &salt.Config{
			HMAC:     sha256.New,
			HMACType: "hmac-sha256",
			Location: salt.DefaultLocation,
		}
		return &NoopAudit{
			Config: config,
		}, nil
	}

	req := logical.TestRequest(t, logical.UpdateOperation, "audit/foo")
	req.Data["type"] = "noop"

	resp, err := b.HandleRequest(namespace.TestContext(), req)
	if err != nil {
		t.Fatalf("err: %v", err)
	}
	if resp != nil {
		t.Fatalf("bad: %v", resp)
	}

	req = logical.TestRequest(t, logical.UpdateOperation, "audit-hash/foo")
	req.Data["input"] = "bar"

	resp, err = b.HandleRequest(namespace.TestContext(), req)
	if err != nil {
		t.Fatalf("err: %v", err)
	}
	if resp == nil || resp.Data == nil {
		t.Fatalf("response or its data was nil")
	}
	hash, ok := resp.Data["hash"]
	if !ok {
		t.Fatalf("did not get hash back in response, response was %#v", resp.Data)
	}
	if hash.(string) != "hmac-sha256:f9320baf0249169e73850cd6156ded0106e2bb6ad8cab01b7bbbebe6d1065317" {
		t.Fatalf("bad hash back: %s", hash.(string))
	}
}

func TestSystemBackend_enableAudit_invalid(t *testing.T) {
	b := testSystemBackend(t)
	req := logical.TestRequest(t, logical.UpdateOperation, "audit/foo")
	req.Data["type"] = "nope"
	resp, err := b.HandleRequest(namespace.TestContext(), req)
	if err != logical.ErrInvalidRequest {
		t.Fatalf("err: %v", err)
	}
	if resp.Data["error"] != `unknown backend type: "nope"` {
		t.Fatalf("bad: %v", resp)
	}
}

func TestSystemBackend_auditTable(t *testing.T) {
	c, b, _ := testCoreSystemBackend(t)
	c.auditBackends["noop"] = func(ctx context.Context, config *audit.BackendConfig) (audit.Backend, error) {
		return &NoopAudit{
			Config: config,
		}, nil
	}

	req := logical.TestRequest(t, logical.UpdateOperation, "audit/foo")
	req.Data["type"] = "noop"
	req.Data["description"] = "testing"
	req.Data["options"] = map[string]interface{}{
		"foo": "bar",
	}
	req.Data["local"] = true
	b.HandleRequest(namespace.TestContext(), req)

	req = logical.TestRequest(t, logical.ReadOperation, "audit")
	resp, err := b.HandleRequest(namespace.TestContext(), req)
	if err != nil {
		t.Fatalf("err: %v", err)
	}

	exp := map[string]interface{}{
		"foo/": map[string]interface{}{
			"path":        "foo/",
			"type":        "noop",
			"description": "testing",
			"options": map[string]string{
				"foo": "bar",
			},
			"local": true,
		},
	}
	if !reflect.DeepEqual(resp.Data, exp) {
		t.Fatalf("got: %#v expect: %#v", resp.Data, exp)
	}
}

func TestSystemBackend_disableAudit(t *testing.T) {
	c, b, _ := testCoreSystemBackend(t)
	c.auditBackends["noop"] = func(ctx context.Context, config *audit.BackendConfig) (audit.Backend, error) {
		return &NoopAudit{
			Config: config,
		}, nil
	}

	req := logical.TestRequest(t, logical.UpdateOperation, "audit/foo")
	req.Data["type"] = "noop"
	req.Data["description"] = "testing"
	req.Data["options"] = map[string]interface{}{
		"foo": "bar",
	}
	b.HandleRequest(namespace.TestContext(), req)

	// Deregister it
	req = logical.TestRequest(t, logical.DeleteOperation, "audit/foo")
	resp, err := b.HandleRequest(namespace.TestContext(), req)
	if err != nil {
		t.Fatalf("err: %v", err)
	}
	if resp != nil {
		t.Fatalf("bad: %v", resp)
	}
}

func TestSystemBackend_rawRead_Compressed(t *testing.T) {
	b := testSystemBackendRaw(t)

	req := logical.TestRequest(t, logical.ReadOperation, "raw/core/mounts")
	resp, err := b.HandleRequest(namespace.TestContext(), req)
	if err != nil {
		t.Fatalf("err: %v", err)
	}
	if !strings.HasPrefix(resp.Data["value"].(string), "{\"type\":\"mounts\"") {
		t.Fatalf("bad: %v", resp)
	}
}

func TestSystemBackend_rawRead_Protected(t *testing.T) {
	b := testSystemBackendRaw(t)

	req := logical.TestRequest(t, logical.ReadOperation, "raw/"+keyringPath)
	_, err := b.HandleRequest(namespace.TestContext(), req)
	if err != logical.ErrInvalidRequest {
		t.Fatalf("err: %v", err)
	}
}

func TestSystemBackend_rawWrite_Protected(t *testing.T) {
	b := testSystemBackendRaw(t)

	req := logical.TestRequest(t, logical.UpdateOperation, "raw/"+keyringPath)
	_, err := b.HandleRequest(namespace.TestContext(), req)
	if err != logical.ErrInvalidRequest {
		t.Fatalf("err: %v", err)
	}
}

func TestSystemBackend_rawReadWrite(t *testing.T) {
	_, b, _ := testCoreSystemBackendRaw(t)

	req := logical.TestRequest(t, logical.UpdateOperation, "raw/sys/policy/test")
	req.Data["value"] = `path "secret/" { policy = "read" }`
	resp, err := b.HandleRequest(namespace.TestContext(), req)
	if err != nil {
		t.Fatalf("err: %v", err)
	}
	if resp != nil {
		t.Fatalf("bad: %v", resp)
	}

	// Read via raw API
	req = logical.TestRequest(t, logical.ReadOperation, "raw/sys/policy/test")
	resp, err = b.HandleRequest(namespace.TestContext(), req)
	if err != nil {
		t.Fatalf("err: %v", err)
	}
	if !strings.HasPrefix(resp.Data["value"].(string), "path") {
		t.Fatalf("bad: %v", resp)
	}

	// Note: since the upgrade code is gone that upgraded from 0.1, we can't
	// simply parse this out directly via GetPolicy, so the test now ends here.
}

func TestSystemBackend_rawDelete_Protected(t *testing.T) {
	b := testSystemBackendRaw(t)

	req := logical.TestRequest(t, logical.DeleteOperation, "raw/"+keyringPath)
	_, err := b.HandleRequest(namespace.TestContext(), req)
	if err != logical.ErrInvalidRequest {
		t.Fatalf("err: %v", err)
	}
}

func TestSystemBackend_rawDelete(t *testing.T) {
	c, b, _ := testCoreSystemBackendRaw(t)

	// set the policy!
	p := &Policy{
		Name:      "test",
		Type:      PolicyTypeACL,
		namespace: namespace.RootNamespace,
	}
	err := c.policyStore.SetPolicy(namespace.TestContext(), p)
	if err != nil {
		t.Fatalf("err: %v", err)
	}

	// Delete the policy
	req := logical.TestRequest(t, logical.DeleteOperation, "raw/sys/policy/test")
	resp, err := b.HandleRequest(namespace.TestContext(), req)
	if err != nil {
		t.Fatalf("err: %v", err)
	}
	if resp != nil {
		t.Fatalf("bad: %v", resp)
	}

	// Policy should be gone
	c.policyStore.tokenPoliciesLRU.Purge()
	out, err := c.policyStore.GetPolicy(namespace.TestContext(), "test", PolicyTypeToken)
	if err != nil {
		t.Fatalf("err: %v", err)
	}
	if out != nil {
		t.Fatalf("policy should be gone")
	}
}

func TestSystemBackend_keyStatus(t *testing.T) {
	b := testSystemBackend(t)
	req := logical.TestRequest(t, logical.ReadOperation, "key-status")
	resp, err := b.HandleRequest(namespace.TestContext(), req)
	if err != nil {
		t.Fatalf("err: %v", err)
	}

	exp := map[string]interface{}{
		"term": 1,
	}
	delete(resp.Data, "install_time")
	if !reflect.DeepEqual(resp.Data, exp) {
		t.Fatalf("got: %#v expect: %#v", resp.Data, exp)
	}
}

func TestSystemBackend_rotate(t *testing.T) {
	b := testSystemBackend(t)

	req := logical.TestRequest(t, logical.UpdateOperation, "rotate")
	resp, err := b.HandleRequest(namespace.TestContext(), req)
	if err != nil {
		t.Fatalf("err: %v", err)
	}
	if resp != nil {
		t.Fatalf("bad: %v", resp)
	}

	req = logical.TestRequest(t, logical.ReadOperation, "key-status")
	resp, err = b.HandleRequest(namespace.TestContext(), req)
	if err != nil {
		t.Fatalf("err: %v", err)
	}

	exp := map[string]interface{}{
		"term": 2,
	}
	delete(resp.Data, "install_time")
	if !reflect.DeepEqual(resp.Data, exp) {
		t.Fatalf("got: %#v expect: %#v", resp.Data, exp)
	}
}

func testSystemBackend(t *testing.T) logical.Backend {
	c, _, _ := TestCoreUnsealed(t)
	return c.systemBackend
}

func testSystemBackendRaw(t *testing.T) logical.Backend {
	c, _, _ := TestCoreUnsealedRaw(t)
	return c.systemBackend
}

func testCoreSystemBackend(t *testing.T) (*Core, logical.Backend, string) {
	c, _, root := TestCoreUnsealed(t)
	return c, c.systemBackend, root
}

func testCoreSystemBackendRaw(t *testing.T) (*Core, logical.Backend, string) {
	c, _, root := TestCoreUnsealedRaw(t)
	return c, c.systemBackend, root
}

func TestSystemBackend_PluginCatalog_CRUD(t *testing.T) {
	c, b, _ := testCoreSystemBackend(t)
	// Bootstrap the pluginCatalog
	sym, err := filepath.EvalSymlinks(os.TempDir())
	if err != nil {
		t.Fatalf("error: %v", err)
	}
	c.pluginCatalog.directory = sym

	req := logical.TestRequest(t, logical.ListOperation, "plugins/catalog/")
	resp, err := b.HandleRequest(namespace.TestContext(), req)
	if err != nil {
		t.Fatalf("err: %v", err)
	}

	if len(resp.Data["keys"].([]string)) != len(builtinplugins.Keys()) {
		t.Fatalf("Wrong number of plugins, got %d, expected %d", len(resp.Data["keys"].([]string)), len(builtinplugins.Keys()))
	}

	req = logical.TestRequest(t, logical.ReadOperation, "plugins/catalog/mysql-database-plugin")
	resp, err = b.HandleRequest(namespace.TestContext(), req)
	if err != nil {
		t.Fatalf("err: %v", err)
	}

	actualRespData := resp.Data
	expectedRespData := map[string]interface{}{
		"name":    "mysql-database-plugin",
		"command": "",
		"args":    []string(nil),
		"sha256":  "",
		"builtin": true,
	}
	if !reflect.DeepEqual(actualRespData, expectedRespData) {
		t.Fatalf("expected did not match actual, got %#v\n expected %#v\n", actualRespData, expectedRespData)
	}

	// Set a plugin
	file, err := ioutil.TempFile(os.TempDir(), "temp")
	if err != nil {
		t.Fatal(err)
	}
	defer file.Close()

	// Check we can only specify args in one of command or args.
	command := fmt.Sprintf("%s --test", filepath.Base(file.Name()))
	req = logical.TestRequest(t, logical.UpdateOperation, "plugins/catalog/test-plugin")
	req.Data["args"] = []string{"--foo"}
	req.Data["sha_256"] = hex.EncodeToString([]byte{'1'})
	req.Data["command"] = command
	resp, err = b.HandleRequest(namespace.TestContext(), req)
	if err != nil {
		t.Fatalf("err: %v", err)
	}
	if resp.Error().Error() != "must not specify args in command and args field" {
		t.Fatalf("err: %v", resp.Error())
	}

	delete(req.Data, "args")
	resp, err = b.HandleRequest(namespace.TestContext(), req)
	if err != nil || resp.Error() != nil {
		t.Fatalf("err: %v %v", err, resp.Error())
	}

	req = logical.TestRequest(t, logical.ReadOperation, "plugins/catalog/test-plugin")
	resp, err = b.HandleRequest(namespace.TestContext(), req)
	if err != nil {
		t.Fatalf("err: %v", err)
	}

	actual := resp.Data
	expected := map[string]interface{}{
		"name":    "test-plugin",
		"command": filepath.Base(file.Name()),
		"args":    []string{"--test"},
		"sha256":  "31",
		"builtin": false,
	}
	if !reflect.DeepEqual(actual, expected) {
		t.Fatalf("expected did not match actual, got %#v\n expected %#v\n", actual, expected)
	}

	// Delete plugin
	req = logical.TestRequest(t, logical.DeleteOperation, "plugins/catalog/test-plugin")
	resp, err = b.HandleRequest(namespace.TestContext(), req)
	if err != nil {
		t.Fatalf("err: %v", err)
	}

	req = logical.TestRequest(t, logical.ReadOperation, "plugins/catalog/test-plugin")
	resp, err = b.HandleRequest(namespace.TestContext(), req)
	if resp != nil || err != nil {
		t.Fatalf("expected nil response, plugin not deleted correctly got resp: %v, err: %v", resp, err)
	}
}

func TestSystemBackend_ToolsHash(t *testing.T) {
	b := testSystemBackend(t)
	req := logical.TestRequest(t, logical.UpdateOperation, "tools/hash")
	req.Data = map[string]interface{}{
		"input": "dGhlIHF1aWNrIGJyb3duIGZveA==",
	}
	_, err := b.HandleRequest(namespace.TestContext(), req)
	if err != nil {
		t.Fatalf("err: %v", err)
	}

	doRequest := func(req *logical.Request, errExpected bool, expected string) {
		t.Helper()
		resp, err := b.HandleRequest(namespace.TestContext(), req)
		if err != nil && !errExpected {
			t.Fatal(err)
		}
		if resp == nil {
			t.Fatal("expected non-nil response")
		}
		if errExpected {
			if !resp.IsError() {
				t.Fatalf("bad: got error response: %#v", *resp)
			}
			return
		}
		if resp.IsError() {
			t.Fatalf("bad: got error response: %#v", *resp)
		}
		sum, ok := resp.Data["sum"]
		if !ok {
			t.Fatal("no sum key found in returned data")
		}
		if sum.(string) != expected {
			t.Fatal("mismatched hashes")
		}
	}

	// Test defaults -- sha2-256
	doRequest(req, false, "9ecb36561341d18eb65484e833efea61edc74b84cf5e6ae1b81c63533e25fc8f")

	// Test algorithm selection in the path
	req.Path = "tools/hash/sha2-224"
	doRequest(req, false, "ea074a96cabc5a61f8298a2c470f019074642631a49e1c5e2f560865")

	// Reset and test algorithm selection in the data
	req.Path = "tools/hash"
	req.Data["algorithm"] = "sha2-224"
	doRequest(req, false, "ea074a96cabc5a61f8298a2c470f019074642631a49e1c5e2f560865")

	req.Data["algorithm"] = "sha2-384"
	doRequest(req, false, "15af9ec8be783f25c583626e9491dbf129dd6dd620466fdf05b3a1d0bb8381d30f4d3ec29f923ff1e09a0f6b337365a6")

	req.Data["algorithm"] = "sha2-512"
	doRequest(req, false, "d9d380f29b97ad6a1d92e987d83fa5a02653301e1006dd2bcd51afa59a9147e9caedaf89521abc0f0b682adcd47fb512b8343c834a32f326fe9bef00542ce887")

	// Test returning as base64
	req.Data["format"] = "base64"
	doRequest(req, false, "2dOA8puXrWodkumH2D+loCZTMB4QBt0rzVGvpZqRR+nK7a+JUhq8DwtoKtzUf7USuDQ8g0oy8yb+m+8AVCzohw==")

	// Test bad input/format/algorithm
	req.Data["format"] = "base92"
	doRequest(req, true, "")

	req.Data["format"] = "hex"
	req.Data["algorithm"] = "foobar"
	doRequest(req, true, "")

	req.Data["algorithm"] = "sha2-256"
	req.Data["input"] = "foobar"
	doRequest(req, true, "")
}

func TestSystemBackend_ToolsRandom(t *testing.T) {
	b := testSystemBackend(t)
	req := logical.TestRequest(t, logical.UpdateOperation, "tools/random")

	_, err := b.HandleRequest(namespace.TestContext(), req)
	if err != nil {
		t.Fatalf("err: %v", err)
	}

	doRequest := func(req *logical.Request, errExpected bool, format string, numBytes int) {
		t.Helper()
		getResponse := func() []byte {
			resp, err := b.HandleRequest(namespace.TestContext(), req)
			if err != nil && !errExpected {
				t.Fatal(err)
			}
			if resp == nil {
				t.Fatal("expected non-nil response")
			}
			if errExpected {
				if !resp.IsError() {
					t.Fatalf("bad: got error response: %#v", *resp)
				}
				return nil
			}
			if resp.IsError() {
				t.Fatalf("bad: got error response: %#v", *resp)
			}
			if _, ok := resp.Data["random_bytes"]; !ok {
				t.Fatal("no random_bytes found in response")
			}

			outputStr := resp.Data["random_bytes"].(string)
			var outputBytes []byte
			switch format {
			case "base64":
				outputBytes, err = base64.StdEncoding.DecodeString(outputStr)
			case "hex":
				outputBytes, err = hex.DecodeString(outputStr)
			default:
				t.Fatal("unknown format")
			}
			if err != nil {
				t.Fatal(err)
			}

			return outputBytes
		}

		rand1 := getResponse()
		// Expected error
		if rand1 == nil {
			return
		}
		rand2 := getResponse()
		if len(rand1) != numBytes || len(rand2) != numBytes {
			t.Fatal("length of output random bytes not what is expected")
		}
		if reflect.DeepEqual(rand1, rand2) {
			t.Fatal("found identical ouputs")
		}
	}

	// Test defaults
	doRequest(req, false, "base64", 32)

	// Test size selection in the path
	req.Path = "tools/random/24"
	req.Data["format"] = "hex"
	doRequest(req, false, "hex", 24)

	// Test bad input/format
	req.Path = "tools/random"
	req.Data["format"] = "base92"
	doRequest(req, true, "", 0)

	req.Data["format"] = "hex"
	req.Data["bytes"] = -1
	doRequest(req, true, "", 0)
}

func TestSystemBackend_InternalUIMounts(t *testing.T) {
	_, b, rootToken := testCoreSystemBackend(t)

	// Ensure no entries are in the endpoint as a starting point
	req := logical.TestRequest(t, logical.ReadOperation, "internal/ui/mounts")
	resp, err := b.HandleRequest(namespace.TestContext(), req)
	if err != nil {
		t.Fatalf("err: %v", err)
	}

	exp := map[string]interface{}{
		"secret": map[string]interface{}{},
		"auth":   map[string]interface{}{},
	}
	if !reflect.DeepEqual(resp.Data, exp) {
		t.Fatalf("got: %#v expect: %#v", resp.Data, exp)
	}

	req = logical.TestRequest(t, logical.ReadOperation, "internal/ui/mounts")
	req.ClientToken = rootToken
	resp, err = b.HandleRequest(namespace.TestContext(), req)
	if err != nil {
		t.Fatalf("err: %v", err)
	}

	exp = map[string]interface{}{
		"secret": map[string]interface{}{
			"secret/": map[string]interface{}{
				"type":        "kv",
				"description": "key/value secret storage",
				"accessor":    resp.Data["secret"].(map[string]interface{})["secret/"].(map[string]interface{})["accessor"],
				"config": map[string]interface{}{
					"default_lease_ttl": resp.Data["secret"].(map[string]interface{})["secret/"].(map[string]interface{})["config"].(map[string]interface{})["default_lease_ttl"].(int64),
					"max_lease_ttl":     resp.Data["secret"].(map[string]interface{})["secret/"].(map[string]interface{})["config"].(map[string]interface{})["max_lease_ttl"].(int64),
					"plugin_name":       "",
					"force_no_cache":    false,
				},
				"local":     false,
				"seal_wrap": false,
				"options": map[string]string{
					"version": "1",
				},
			},
			"sys/": map[string]interface{}{
				"type":        "system",
				"description": "system endpoints used for control, policy and debugging",
				"accessor":    resp.Data["secret"].(map[string]interface{})["sys/"].(map[string]interface{})["accessor"],
				"config": map[string]interface{}{
					"default_lease_ttl": resp.Data["secret"].(map[string]interface{})["sys/"].(map[string]interface{})["config"].(map[string]interface{})["default_lease_ttl"].(int64),
					"max_lease_ttl":     resp.Data["secret"].(map[string]interface{})["sys/"].(map[string]interface{})["config"].(map[string]interface{})["max_lease_ttl"].(int64),
					"plugin_name":       "",
					"force_no_cache":    false,
				},
				"local":     false,
				"seal_wrap": false,
				"options":   map[string]string(nil),
			},
			"cubbyhole/": map[string]interface{}{
				"description": "per-token private secret storage",
				"type":        "cubbyhole",
				"accessor":    resp.Data["secret"].(map[string]interface{})["cubbyhole/"].(map[string]interface{})["accessor"],
				"config": map[string]interface{}{
					"default_lease_ttl": resp.Data["secret"].(map[string]interface{})["cubbyhole/"].(map[string]interface{})["config"].(map[string]interface{})["default_lease_ttl"].(int64),
					"max_lease_ttl":     resp.Data["secret"].(map[string]interface{})["cubbyhole/"].(map[string]interface{})["config"].(map[string]interface{})["max_lease_ttl"].(int64),
					"plugin_name":       "",
					"force_no_cache":    false,
				},
				"local":     true,
				"seal_wrap": false,
				"options":   map[string]string(nil),
			},
			"identity/": map[string]interface{}{
				"description": "identity store",
				"type":        "identity",
				"accessor":    resp.Data["secret"].(map[string]interface{})["identity/"].(map[string]interface{})["accessor"],
				"config": map[string]interface{}{
					"default_lease_ttl": resp.Data["secret"].(map[string]interface{})["identity/"].(map[string]interface{})["config"].(map[string]interface{})["default_lease_ttl"].(int64),
					"max_lease_ttl":     resp.Data["secret"].(map[string]interface{})["identity/"].(map[string]interface{})["config"].(map[string]interface{})["max_lease_ttl"].(int64),
					"plugin_name":       "",
					"force_no_cache":    false,
				},
				"local":     false,
				"seal_wrap": false,
				"options":   map[string]string(nil),
			},
		},
		"auth": map[string]interface{}{
			"token/": map[string]interface{}{
				"options": map[string]string(nil),
				"config": map[string]interface{}{
					"default_lease_ttl": int64(0),
					"max_lease_ttl":     int64(0),
					"force_no_cache":    false,
					"plugin_name":       "",
					"token_type":        "default-service",
				},
				"type":        "token",
				"description": "token based credentials",
				"accessor":    resp.Data["auth"].(map[string]interface{})["token/"].(map[string]interface{})["accessor"],
				"local":       false,
				"seal_wrap":   false,
			},
		},
	}
	if diff := deep.Equal(resp.Data, exp); diff != nil {
		t.Fatal(diff)
	}

	// Mount-tune an auth mount
	req = logical.TestRequest(t, logical.UpdateOperation, "auth/token/tune")
	req.Data["listing_visibility"] = "unauth"
	resp, err = b.HandleRequest(namespace.TestContext(), req)
	if resp.IsError() || err != nil {
		t.Fatalf("resp.Error: %v, err:%v", resp.Error(), err)
	}

	// Mount-tune a secret mount
	req = logical.TestRequest(t, logical.UpdateOperation, "mounts/secret/tune")
	req.Data["listing_visibility"] = "unauth"
	resp, err = b.HandleRequest(namespace.TestContext(), req)
	if resp.IsError() || err != nil {
		t.Fatalf("resp.Error: %v, err:%v", resp.Error(), err)
	}

	req = logical.TestRequest(t, logical.ReadOperation, "internal/ui/mounts")
	resp, err = b.HandleRequest(namespace.TestContext(), req)
	if err != nil {
		t.Fatalf("err: %v", err)
	}

	exp = map[string]interface{}{
		"secret": map[string]interface{}{
			"secret/": map[string]interface{}{
				"type":        "kv",
				"description": "key/value secret storage",
				"options":     map[string]string{"version": "1"},
			},
		},
		"auth": map[string]interface{}{
			"token/": map[string]interface{}{
				"type":        "token",
				"description": "token based credentials",
				"options":     map[string]string(nil),
			},
		},
	}
	if !reflect.DeepEqual(resp.Data, exp) {
		t.Fatalf("got: %#v expect: %#v", resp.Data, exp)
	}
}

func TestSystemBackend_InternalUIMount(t *testing.T) {
	core, b, rootToken := testCoreSystemBackend(t)

	req := logical.TestRequest(t, logical.UpdateOperation, "policy/secret")
	req.ClientToken = rootToken
	req.Data = map[string]interface{}{
		"rules": `path "secret/foo/*" {
    capabilities = ["create", "read", "update", "delete", "list"]
}`,
	}
	resp, err := b.HandleRequest(namespace.TestContext(), req)
	if err != nil || (resp != nil && resp.IsError()) {
		t.Fatalf("Bad %#v %#v", err, resp)
	}

	req = logical.TestRequest(t, logical.UpdateOperation, "mounts/kv")
	req.ClientToken = rootToken
	req.Data = map[string]interface{}{
		"type": "kv",
	}
	resp, err = b.HandleRequest(namespace.TestContext(), req)
	if err != nil || (resp != nil && resp.IsError()) {
		t.Fatalf("Bad %#v %#v", err, resp)
	}

	req = logical.TestRequest(t, logical.ReadOperation, "internal/ui/mounts/kv/bar")
	req.ClientToken = rootToken
	resp, err = b.HandleRequest(namespace.TestContext(), req)
	if err != nil || (resp != nil && resp.IsError()) {
		t.Fatalf("Bad %#v %#v", err, resp)
	}
	if resp.Data["type"] != "kv" {
		t.Fatalf("Bad Response: %#v", resp)
	}

	testMakeServiceTokenViaBackend(t, core.tokenStore, rootToken, "tokenid", "", []string{"secret"})

	req = logical.TestRequest(t, logical.ReadOperation, "internal/ui/mounts/kv")
	req.ClientToken = "tokenid"
	resp, err = b.HandleRequest(namespace.TestContext(), req)
	if err != logical.ErrPermissionDenied {
		t.Fatal("expected permission denied error")
	}

	req = logical.TestRequest(t, logical.ReadOperation, "internal/ui/mounts/secret")
	req.ClientToken = "tokenid"
	resp, err = b.HandleRequest(namespace.TestContext(), req)
	if err != nil || (resp != nil && resp.IsError()) {
		t.Fatalf("Bad %#v %#v", err, resp)
	}
	if resp.Data["type"] != "kv" {
		t.Fatalf("Bad Response: %#v", resp)
	}

	req = logical.TestRequest(t, logical.ReadOperation, "internal/ui/mounts/sys")
	req.ClientToken = "tokenid"
	resp, err = b.HandleRequest(namespace.TestContext(), req)
	if err != nil || (resp != nil && resp.IsError()) {
		t.Fatalf("Bad %#v %#v", err, resp)
	}
	if resp.Data["type"] != "system" {
		t.Fatalf("Bad Response: %#v", resp)
	}

	req = logical.TestRequest(t, logical.ReadOperation, "internal/ui/mounts/non-existent")
	req.ClientToken = "tokenid"
	resp, err = b.HandleRequest(namespace.TestContext(), req)
	if err != logical.ErrPermissionDenied {
		t.Fatal("expected permission denied error")
	}
}

func TestSystemBackend_OpenAPI(t *testing.T) {
	_, b, rootToken := testCoreSystemBackend(t)
	var oapi map[string]interface{}

	// Ensure no paths are reported if there is no token
	req := logical.TestRequest(t, logical.ReadOperation, "internal/specs/openapi")
	resp, err := b.HandleRequest(namespace.TestContext(), req)
	if err != nil {
		t.Fatalf("err: %v", err)
	}

	body := resp.Data["http_raw_body"].([]byte)
	err = jsonutil.DecodeJSON(body, &oapi)
	if err != nil {
		t.Fatalf("err: %v", err)
	}
	exp := map[string]interface{}{
		"openapi": framework.OASVersion,
		"info": map[string]interface{}{
			"title":       "HashiCorp Vault API",
			"description": "HTTP API that gives you full access to Vault. All API routes are prefixed with `/v1/`.",
			"version":     version.GetVersion().Version,
			"license": map[string]interface{}{
				"name": "Mozilla Public License 2.0",
				"url":  "https://www.mozilla.org/en-US/MPL/2.0",
			},
		},
		"paths": map[string]interface{}{},
	}

	if diff := deep.Equal(oapi, exp); diff != nil {
		t.Fatal(diff)
	}

	// Check that default paths are present with a root token
	req = logical.TestRequest(t, logical.ReadOperation, "internal/specs/openapi")
	req.ClientToken = rootToken
	resp, err = b.HandleRequest(namespace.TestContext(), req)
	if err != nil {
		t.Fatalf("err: %v", err)
	}

	body = resp.Data["http_raw_body"].([]byte)
	err = jsonutil.DecodeJSON(body, &oapi)
	if err != nil {
		t.Fatalf("err: %v", err)
	}

	doc, err := framework.NewOASDocumentFromMap(oapi)
	if err != nil {
		t.Fatal(err)
	}

	pathSamples := []struct {
		path string
		tag  string
	}{
		{"/auth/token/lookup", "auth"},
<<<<<<< HEAD
		{"/cubbyhole/{path}", "secrets"}, // TODO update after sys docs update
		{"/identity/group/id", "secrets"},
=======
		{"/cubbyhole/.*", "secrets"}, // TODO update after sys docs update
		{"/identity/group/id", "identity"},
>>>>>>> 7a57adad
		{"/secret/.*", "secrets"}, // TODO update after sys docs update
		{"/sys/policy", "system"},
	}

	for _, path := range pathSamples {
		if doc.Paths[path.path] == nil {
			t.Fatalf("didn't find expected path '%s'.", path)
		}
		tag := doc.Paths[path.path].Get.Tags[0]
		if tag != path.tag {
			t.Fatalf("path: %s; expected tag: %s, actual: %s", path.path, tag, path.tag)
		}
	}

	// Simple sanity check of response size (which is much larger than most
	// Vault responses), mainly to catch mass omission of expected path data.
	minLen := 70000
	if len(body) < minLen {
		t.Fatalf("response size too small; expected: min %d, actual: %d", minLen, len(body))
	}

	// Test path-help response
	req = logical.TestRequest(t, logical.HelpOperation, "rotate")
	req.ClientToken = rootToken
	resp, err = b.HandleRequest(namespace.TestContext(), req)
	if err != nil {
		t.Fatalf("err: %v", err)
	}

	doc = resp.Data["openapi"].(*framework.OASDocument)
	if len(doc.Paths) != 1 {
		t.Fatalf("expected 1 path, actual: %d", len(doc.Paths))
	}

	if doc.Paths["/rotate"] == nil {
		t.Fatalf("expected to find path '/rotate'")
	}
}<|MERGE_RESOLUTION|>--- conflicted
+++ resolved
@@ -2509,13 +2509,8 @@
 		tag  string
 	}{
 		{"/auth/token/lookup", "auth"},
-<<<<<<< HEAD
 		{"/cubbyhole/{path}", "secrets"}, // TODO update after sys docs update
-		{"/identity/group/id", "secrets"},
-=======
-		{"/cubbyhole/.*", "secrets"}, // TODO update after sys docs update
 		{"/identity/group/id", "identity"},
->>>>>>> 7a57adad
 		{"/secret/.*", "secrets"}, // TODO update after sys docs update
 		{"/sys/policy", "system"},
 	}
