--- conflicted
+++ resolved
@@ -32,19 +32,11 @@
 			Warn(ctx, fmt.Sprintf("Could not obtain partition usage for %s: %v.", partition.Mountpoint, err))
 		} else {
 			if usage.UsedPercent > 95 {
-<<<<<<< HEAD
-				SpotWarn(ctx, testName, fmt.Sprintf(partition.Mountpoint+" is %.2f percent full.", usage.UsedPercent))
-				Advise(ctx, "It is recommended to have more than five percent of the partition free.")
-			} else if usage.Free < 1<<30 {
-				SpotWarn(ctx, testName, fmt.Sprintf(partition.Mountpoint+" has %s free.", humanize.Bytes(usage.Free)))
-				Advise(ctx, "It is recommended to have at least 1 GB of space free per partition.")
-=======
 				SpotWarn(ctx, testName, fmt.Sprintf(partition.Mountpoint+" is %.2f percent full.", usage.UsedPercent),
 					Advice("It is recommended to have more than five percent of the partition free."))
 			} else if usage.Free < 1<<30 {
 				SpotWarn(ctx, testName, fmt.Sprintf(partition.Mountpoint+" has %s free.", humanize.Bytes(usage.Free)),
 					Advice("It is recommended to have at least 1 GB of space free per partition."))
->>>>>>> 6748c7d2
 			} else {
 				SpotOk(ctx, testName, partition.Mountpoint+" usage ok.")
 			}
