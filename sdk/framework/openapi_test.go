package framework

import (
	"bytes"
	"encoding/json"
	"io/ioutil"
	"path/filepath"
	"reflect"
	"regexp"
	"sort"
	"strings"
	"testing"

	"github.com/go-test/deep"
	"github.com/hashicorp/vault/sdk/helper/jsonutil"
	"github.com/hashicorp/vault/sdk/helper/wrapping"
	"github.com/hashicorp/vault/sdk/logical"
)

func TestOpenAPI_Regex(t *testing.T) {
	t.Run("Required", func(t *testing.T) {
		tests := []struct {
			input    string
			captures []string
		}{
			{`/foo/bar/(?P<val>.*)`, []string{"val"}},
			{`/foo/bar/` + GenericNameRegex("val"), []string{"val"}},
			{`/foo/bar/` + GenericNameRegex("first") + "/b/" + GenericNameRegex("second"), []string{"first", "second"}},
			{`/foo/bar`, []string{}},
		}

		for _, test := range tests {
			result := reqdRe.FindAllStringSubmatch(test.input, -1)
			if len(result) != len(test.captures) {
				t.Fatalf("Capture error (%s): expected %d matches, actual: %d", test.input, len(test.captures), len(result))
			}

			for i := 0; i < len(result); i++ {
				if result[i][1] != test.captures[i] {
					t.Fatalf("Capture error (%s): expected %s, actual: %s", test.input, test.captures[i], result[i][1])
				}
			}
		}
	})
	t.Run("Optional", func(t *testing.T) {
		input := "foo/(maybe/)?bar"
		expStart := len("foo/")
		expEnd := len(input) - len("bar")

		match := optRe.FindStringIndex(input)
		if diff := deep.Equal(match, []int{expStart, expEnd}); diff != nil {
			t.Fatal(diff)
		}

		input = "/foo/maybe/bar"
		match = optRe.FindStringIndex(input)
		if match != nil {
			t.Fatalf("Expected nil match (%s), got %+v", input, match)
		}
	})
	t.Run("Alternation", func(t *testing.T) {
		input := `(raw/?$|raw/(?P<path>.+))`

		matches := altRe.FindAllStringSubmatch(input, -1)
		exp1 := "raw/?$"
		exp2 := "raw/(?P<path>.+)"
		if matches[0][1] != exp1 || matches[0][2] != exp2 {
			t.Fatalf("Capture error. Expected %s and %s, got %v", exp1, exp2, matches[0][1:])
		}

		input = `/foo/bar/` + GenericNameRegex("val")

		matches = altRe.FindAllStringSubmatch(input, -1)
		if matches != nil {
			t.Fatalf("Expected nil match (%s), got %+v", input, matches)
		}
	})
	t.Run("Alternation Fields", func(t *testing.T) {
		input := `/foo/bar/(?P<type>auth|database|secret)/(?P<blah>a|b)`

		act := altFieldsGroupRe.ReplaceAllStringFunc(input, func(s string) string {
			return altFieldsRe.ReplaceAllString(s, ".+")
		})

		exp := "/foo/bar/(?P<type>.+)/(?P<blah>.+)"
		if act != exp {
			t.Fatalf("Replace error. Expected %s, got %v", exp, act)
		}
	})
	t.Run("Path fields", func(t *testing.T) {
		input := `/foo/bar/{inner}/baz/{outer}`

		matches := pathFieldsRe.FindAllStringSubmatch(input, -1)

		exp1 := "inner"
		exp2 := "outer"
		if matches[0][1] != exp1 || matches[1][1] != exp2 {
			t.Fatalf("Capture error. Expected %s and %s, got %v", exp1, exp2, matches)
		}

		input = `/foo/bar/inner/baz/outer`
		matches = pathFieldsRe.FindAllStringSubmatch(input, -1)

		if matches != nil {
			t.Fatalf("Expected nil match (%s), got %+v", input, matches)
		}
	})
	t.Run("Filtering", func(t *testing.T) {
		tests := []struct {
			input  string
			regex  *regexp.Regexp
			output string
		}{
			{
				input:  `ab?cde^fg(hi?j$k`,
				regex:  cleanCharsRe,
				output: "abcdefghijk",
			},
			{
				input:  `abcde/?`,
				regex:  cleanSuffixRe,
				output: "abcde",
			},
			{
				input:  `abcde/?$`,
				regex:  cleanSuffixRe,
				output: "abcde",
			},
			{
				input:  `abcde`,
				regex:  wsRe,
				output: "abcde",
			},
			{
				input:  `  a         b    cd   e   `,
				regex:  wsRe,
				output: "abcde",
			},
		}

		for _, test := range tests {
			result := test.regex.ReplaceAllString(test.input, "")
			if result != test.output {
				t.Fatalf("Clean Regex error (%s). Expected %s, got %s", test.input, test.output, result)
			}
		}
	})
}

func TestOpenAPI_ExpandPattern(t *testing.T) {
	tests := []struct {
		inPattern   string
		outPathlets []string
	}{
		{"rekey/backup", []string{"rekey/backup"}},
		{"rekey/backup$", []string{"rekey/backup"}},
		{"auth/(?P<path>.+?)/tune$", []string{"auth/{path}/tune"}},
		{"auth/(?P<path>.+?)/tune/(?P<more>.*?)$", []string{"auth/{path}/tune/{more}"}},
		{"tools/hash(/(?P<urlalgorithm>.+))?", []string{
			"tools/hash",
			"tools/hash/{urlalgorithm}",
		}},
		{"(leases/)?renew(/(?P<url_lease_id>.+))?", []string{
			"leases/renew",
			"leases/renew/{url_lease_id}",
			"renew",
			"renew/{url_lease_id}",
		}},
		{`config/ui/headers/` + GenericNameRegex("header"), []string{"config/ui/headers/{header}"}},
		{`leases/lookup/(?P<prefix>.+?)?`, []string{
			"leases/lookup/",
			"leases/lookup/{prefix}",
		}},
		{`(raw/?$|raw/(?P<path>.+))`, []string{
			"raw",
			"raw/{path}",
		}},
		{"lookup" + OptionalParamRegex("urltoken"), []string{
			"lookup",
			"lookup/{urltoken}",
		}},
		{"roles/?$", []string{
			"roles",
		}},
		{"roles/?", []string{
			"roles",
		}},
		{"accessors/$", []string{
			"accessors/",
		}},
		{"verify/" + GenericNameRegex("name") + OptionalParamRegex("urlalgorithm"), []string{
			"verify/{name}",
			"verify/{name}/{urlalgorithm}",
		}},
		{"^plugins/catalog/(?P<type>auth|database|secret)/(?P<name>.+)$", []string{
			"plugins/catalog/{type}/{name}",
		}},
		{"^plugins/catalog/(?P<type>auth|database|secret)/?$", []string{
			"plugins/catalog/{type}",
		}},
		{"(pathOne|pathTwo)/", []string{"pathOne/", "pathTwo/"}},
		{"(pathOne|pathTwo)/" + GenericNameRegex("name"), []string{"pathOne/{name}", "pathTwo/{name}"}},
		{
			"(pathOne|path-2|Path_3)/" + GenericNameRegex("name"),
			[]string{"Path_3/{name}", "path-2/{name}", "pathOne/{name}"},
		},
	}

	for i, test := range tests {
		out := expandPattern(test.inPattern)
		sort.Strings(out)
		if !reflect.DeepEqual(out, test.outPathlets) {
			t.Fatalf("Test %d: Expected %v got %v", i, test.outPathlets, out)
		}
	}
}

func TestOpenAPI_SplitFields(t *testing.T) {
	fields := map[string]*FieldSchema{
		"a": {Description: "path"},
		"b": {Description: "body"},
		"c": {Description: "body"},
		"d": {Description: "body"},
		"e": {Description: "path"},
	}

	pathFields, bodyFields := splitFields(fields, "some/{a}/path/{e}")

	lp := len(pathFields)
	lb := len(bodyFields)
	l := len(fields)
	if lp+lb != l {
		t.Fatalf("split length error: %d + %d != %d", lp, lb, l)
	}

	for name, field := range pathFields {
		if field.Description != "path" {
			t.Fatalf("expected field %s to be in 'path', found in %s", name, field.Description)
		}
	}
	for name, field := range bodyFields {
		if field.Description != "body" {
			t.Fatalf("expected field %s to be in 'body', found in %s", name, field.Description)
		}
	}
}

func TestOpenAPI_SpecialPaths(t *testing.T) {
	tests := []struct {
		pattern     string
		rootPaths   []string
		root        bool
		unauthPaths []string
		unauth      bool
	}{
		{"foo", []string{}, false, []string{"foo"}, true},
		{"foo", []string{"foo"}, true, []string{"bar"}, false},
		{"foo/bar", []string{"foo"}, false, []string{"foo/*"}, true},
		{"foo/bar", []string{"foo/*"}, true, []string{"foo"}, false},
		{"foo/", []string{"foo/*"}, true, []string{"a", "b", "foo/"}, true},
		{"foo", []string{"foo*"}, true, []string{"a", "fo*"}, true},
		{"foo/bar", []string{"a", "b", "foo/*"}, true, []string{"foo/baz/*"}, false},
	}
	for i, test := range tests {
		doc := NewOASDocument("version")
		path := Path{
			Pattern: test.pattern,
		}
		sp := &logical.Paths{
			Root:            test.rootPaths,
			Unauthenticated: test.unauthPaths,
		}
		err := documentPath(&path, sp, "kv", false, logical.TypeLogical, doc)
		if err != nil {
			t.Fatal(err)
		}
		result := test.root
		if doc.Paths["/"+test.pattern].Sudo != result {
			t.Fatalf("Test (root) %d: Expected %v got %v", i, test.root, result)
		}
		result = test.unauth
		if doc.Paths["/"+test.pattern].Unauthenticated != result {
			t.Fatalf("Test (unauth) %d: Expected %v got %v", i, test.unauth, result)
		}
	}
}

func TestOpenAPI_Paths(t *testing.T) {
	origDepth := deep.MaxDepth
	defer func() { deep.MaxDepth = origDepth }()
	deep.MaxDepth = 20

	t.Run("Legacy callbacks", func(t *testing.T) {
		p := &Path{
			Pattern: "lookup/" + GenericNameRegex("id"),

			Fields: map[string]*FieldSchema{
				"id": {
					Type:        TypeString,
					Description: "My id parameter",
				},
				"token": {
					Type:        TypeString,
					Description: "My token",
				},
			},

			Callbacks: map[logical.Operation]OperationFunc{
				logical.ReadOperation:   nil,
				logical.UpdateOperation: nil,
			},

			HelpSynopsis:    "Synopsis",
			HelpDescription: "Description",
		}

		sp := &logical.Paths{
			Root:            []string{},
			Unauthenticated: []string{},
		}
		testPath(t, p, sp, expected("legacy"))
	})

	t.Run("Operations - All Operations", func(t *testing.T) {
		p := &Path{
			Pattern: "foo/" + GenericNameRegex("id"),
			Fields: map[string]*FieldSchema{
				"id": {
					Type:        TypeString,
					Description: "id path parameter",
				},
				"flavors": {
					Type:        TypeCommaStringSlice,
					Description: "the flavors",
				},
				"name": {
					Type:        TypeNameString,
					Default:     "Larry",
					Description: "the name",
				},
				"age": {
					Type:          TypeInt,
					Description:   "the age",
					AllowedValues: []interface{}{1, 2, 3},
					Required:      true,
					DisplayAttrs: &DisplayAttributes{
						Name:      "Age",
						Sensitive: true,
						Group:     "Some Group",
						Value:     7,
					},
				},
				"x-abc-token": {
					Type:          TypeHeader,
					Description:   "a header value",
					AllowedValues: []interface{}{"a", "b", "c"},
				},
				"maximum": {
					Type:        TypeInt64,
					Description: "a maximum value",
				},
				"format": {
					Type:        TypeString,
					Description: "a query param",
					Query:       true,
				},
			},
			HelpSynopsis:    "Synopsis",
			HelpDescription: "Description",
			Operations: map[logical.Operation]OperationHandler{
				logical.ReadOperation: &PathOperation{
					Summary:     "My Summary",
					Description: "My Description",
				},
				logical.UpdateOperation: &PathOperation{
					Summary:     "Update Summary",
					Description: "Update Description",
				},
				logical.CreateOperation: &PathOperation{
					Summary:     "Create Summary",
					Description: "Create Description",
				},
				logical.ListOperation: &PathOperation{
					Summary:     "List Summary",
					Description: "List Description",
				},
				logical.DeleteOperation: &PathOperation{
					Summary:     "This shouldn't show up",
					Unpublished: true,
				},
			},
			DisplayAttrs: &DisplayAttributes{
				Navigation: true,
			},
		}

		sp := &logical.Paths{
			Root: []string{"foo*"},
		}
		testPath(t, p, sp, expected("operations"))
	})

	t.Run("Operations - List Only", func(t *testing.T) {
		p := &Path{
			Pattern: "foo/" + GenericNameRegex("id"),
			Fields: map[string]*FieldSchema{
				"id": {
					Type:        TypeString,
					Description: "id path parameter",
				},
				"flavors": {
					Type:        TypeCommaStringSlice,
					Description: "the flavors",
				},
				"name": {
					Type:        TypeNameString,
					Default:     "Larry",
					Description: "the name",
				},
				"age": {
					Type:          TypeInt,
					Description:   "the age",
					AllowedValues: []interface{}{1, 2, 3},
					Required:      true,
					DisplayAttrs: &DisplayAttributes{
						Name:      "Age",
						Sensitive: true,
						Group:     "Some Group",
						Value:     7,
					},
				},
				"x-abc-token": {
					Type:          TypeHeader,
					Description:   "a header value",
					AllowedValues: []interface{}{"a", "b", "c"},
				},
				"format": {
					Type:        TypeString,
					Description: "a query param",
					Query:       true,
				},
			},
			HelpSynopsis:    "Synopsis",
			HelpDescription: "Description",
			Operations: map[logical.Operation]OperationHandler{
				logical.ListOperation: &PathOperation{
					Summary:     "List Summary",
					Description: "List Description",
				},
			},
			DisplayAttrs: &DisplayAttributes{
				Navigation: true,
			},
		}

		sp := &logical.Paths{
			Root: []string{"foo*"},
		}
		testPath(t, p, sp, expected("operations_list"))
	})

	t.Run("Responses", func(t *testing.T) {
		p := &Path{
			Pattern:         "foo",
			HelpSynopsis:    "Synopsis",
			HelpDescription: "Description",
			Operations: map[logical.Operation]OperationHandler{
				logical.ReadOperation: &PathOperation{
					Summary:     "My Summary",
					Description: "My Description",
					Responses: map[int][]Response{
						202: {{
							Description: "Amazing",
							Example: &logical.Response{
								Data: map[string]interface{}{
									"amount": 42,
								},
							},
						}},
					},
				},
				logical.DeleteOperation: &PathOperation{
					Summary: "Delete stuff",
				},
			},
		}

		sp := &logical.Paths{
			Unauthenticated: []string{"x", "y", "foo"},
		}

		testPath(t, p, sp, expected("responses"))
	})
}

func TestOpenAPI_OperationID(t *testing.T) {
	path1 := &Path{
		Pattern: "foo/" + GenericNameRegex("id"),
		Fields: map[string]*FieldSchema{
			"id": {Type: TypeString},
		},
		Operations: map[logical.Operation]OperationHandler{
			logical.ReadOperation:   &PathOperation{},
			logical.UpdateOperation: &PathOperation{},
			logical.DeleteOperation: &PathOperation{},
		},
	}

	path2 := &Path{
		Pattern: "Foo/" + GenericNameRegex("id"),
		Fields: map[string]*FieldSchema{
			"id": {Type: TypeString},
		},
		Operations: map[logical.Operation]OperationHandler{
			logical.ReadOperation: &PathOperation{},
		},
	}

	for _, context := range []string{"", "bar"} {
<<<<<<< HEAD
		doc := NewOASDocument("version")
		err := documentPath(path1, nil, logical.TypeLogical, doc)
=======
		doc := NewOASDocument()
		err := documentPath(path1, nil, "kv", false, logical.TypeLogical, doc)
>>>>>>> 80c2dec8
		if err != nil {
			t.Fatal(err)
		}
		err = documentPath(path2, nil, "kv", false, logical.TypeLogical, doc)
		if err != nil {
			t.Fatal(err)
		}
		doc.CreateOperationIDs(context)

		tests := []struct {
			path string
			op   string
			opID string
		}{
			{"/Foo/{id}", "get", "getFooId"},
			{"/foo/{id}", "get", "getFooId_2"},
			{"/foo/{id}", "post", "postFooId"},
			{"/foo/{id}", "delete", "deleteFooId"},
		}

		for _, test := range tests {
			actual := getPathOp(doc.Paths[test.path], test.op).OperationID
			expected := test.opID
			if context != "" {
				expected += "_" + context
			}

			if actual != expected {
				t.Fatalf("expected %v, got %v", expected, actual)
			}
		}
	}
}

func TestOpenAPI_CustomDecoder(t *testing.T) {
	p := &Path{
		Pattern:      "foo",
		HelpSynopsis: "Synopsis",
		Operations: map[logical.Operation]OperationHandler{
			logical.ReadOperation: &PathOperation{
				Summary: "My Summary",
				Responses: map[int][]Response{
					100: {{
						Description: "OK",
						Example: &logical.Response{
							Data: map[string]interface{}{
								"foo": 42,
							},
						},
					}},
					200: {{
						Description: "Good",
						Example:     (*logical.Response)(nil),
					}},
					599: {{
						Description: "Bad",
					}},
				},
			},
		},
	}

<<<<<<< HEAD
	docOrig := NewOASDocument("version")
	err := documentPath(p, nil, logical.TypeLogical, docOrig)
=======
	docOrig := NewOASDocument()
	err := documentPath(p, nil, "kv", false, logical.TypeLogical, docOrig)
>>>>>>> 80c2dec8
	if err != nil {
		t.Fatal(err)
	}

	docJSON := mustJSONMarshal(t, docOrig)

	var intermediate map[string]interface{}
	if err := jsonutil.DecodeJSON(docJSON, &intermediate); err != nil {
		t.Fatal(err)
	}

	docNew, err := NewOASDocumentFromMap(intermediate)
	if err != nil {
		t.Fatal(err)
	}

	docNewJSON := mustJSONMarshal(t, docNew)

	if diff := deep.Equal(docJSON, docNewJSON); diff != nil {
		t.Fatal(diff)
	}
}

func TestOpenAPI_CleanResponse(t *testing.T) {
	// Verify that an all-null input results in empty JSON
	orig := &logical.Response{}

	cr := cleanResponse(orig)

	newJSON := mustJSONMarshal(t, cr)

	if !bytes.Equal(newJSON, []byte("{}")) {
		t.Fatalf("expected {}, got: %q", newJSON)
	}

	// Verify that all non-null inputs results in JSON that matches the marshalling of
	// logical.Response. This will fail if logical.Response changes without a corresponding
	// change to cleanResponse()
	orig = &logical.Response{
		Secret:   new(logical.Secret),
		Auth:     new(logical.Auth),
		Data:     map[string]interface{}{"foo": 42},
		Redirect: "foo",
		Warnings: []string{"foo"},
		WrapInfo: &wrapping.ResponseWrapInfo{Token: "foo"},
		Headers:  map[string][]string{"foo": {"bar"}},
	}
	origJSON := mustJSONMarshal(t, orig)

	cr = cleanResponse(orig)

	cleanJSON := mustJSONMarshal(t, cr)

	if diff := deep.Equal(origJSON, cleanJSON); diff != nil {
		t.Fatal(diff)
	}
}

func testPath(t *testing.T, path *Path, sp *logical.Paths, expectedJSON string) {
	t.Helper()

<<<<<<< HEAD
	doc := NewOASDocument("version")
	if err := documentPath(path, sp, logical.TypeLogical, doc); err != nil {
=======
	doc := NewOASDocument()
	if err := documentPath(path, sp, "kv", false, logical.TypeLogical, doc); err != nil {
>>>>>>> 80c2dec8
		t.Fatal(err)
	}
	doc.CreateOperationIDs("")

	docJSON, err := json.MarshalIndent(doc, "", "  ")
	if err != nil {
		t.Fatal(err)
	}

	// Compare json by first decoding, then comparing with a deep equality check.
	var expected, actual interface{}
	if err := jsonutil.DecodeJSON(docJSON, &actual); err != nil {
		t.Fatal(err)
	}

	if err := jsonutil.DecodeJSON([]byte(expectedJSON), &expected); err != nil {
		t.Fatal(err)
	}

	if diff := deep.Equal(actual, expected); diff != nil {
		// fmt.Println(string(docJSON)) // uncomment to debug generated JSON (very helpful when fixing tests)
		t.Fatal(diff)
	}
}

func getPathOp(pi *OASPathItem, op string) *OASOperation {
	switch op {
	case "get":
		return pi.Get
	case "post":
		return pi.Post
	case "delete":
		return pi.Delete
	default:
		panic("unexpected operation: " + op)
	}
}

func expected(name string) string {
	data, err := ioutil.ReadFile(filepath.Join("testdata", name+".json"))
	if err != nil {
		panic(err)
	}

	content := strings.Replace(string(data), "<vault_version>", "dummyversion", 1)

	return content
}

func mustJSONMarshal(t *testing.T, data interface{}) []byte {
	j, err := json.MarshalIndent(data, "", "  ")
	if err != nil {
		t.Fatal(err)
	}
	return j
}<|MERGE_RESOLUTION|>--- conflicted
+++ resolved
@@ -517,13 +517,8 @@
 	}
 
 	for _, context := range []string{"", "bar"} {
-<<<<<<< HEAD
 		doc := NewOASDocument("version")
-		err := documentPath(path1, nil, logical.TypeLogical, doc)
-=======
-		doc := NewOASDocument()
 		err := documentPath(path1, nil, "kv", false, logical.TypeLogical, doc)
->>>>>>> 80c2dec8
 		if err != nil {
 			t.Fatal(err)
 		}
@@ -586,13 +581,9 @@
 		},
 	}
 
-<<<<<<< HEAD
 	docOrig := NewOASDocument("version")
+	err := documentPath(p, nil, "kv", false, logical.TypeLogical, docOrig)
 	err := documentPath(p, nil, logical.TypeLogical, docOrig)
-=======
-	docOrig := NewOASDocument()
-	err := documentPath(p, nil, "kv", false, logical.TypeLogical, docOrig)
->>>>>>> 80c2dec8
 	if err != nil {
 		t.Fatal(err)
 	}
@@ -654,13 +645,8 @@
 func testPath(t *testing.T, path *Path, sp *logical.Paths, expectedJSON string) {
 	t.Helper()
 
-<<<<<<< HEAD
 	doc := NewOASDocument("version")
-	if err := documentPath(path, sp, logical.TypeLogical, doc); err != nil {
-=======
-	doc := NewOASDocument()
 	if err := documentPath(path, sp, "kv", false, logical.TypeLogical, doc); err != nil {
->>>>>>> 80c2dec8
 		t.Fatal(err)
 	}
 	doc.CreateOperationIDs("")
